--- conflicted
+++ resolved
@@ -62,13 +62,8 @@
             
 //            try? authenticationController.logOut()
         }
-<<<<<<< HEAD
-        else
-        {
-=======
 //        else
 //        {
->>>>>>> bdb5e0f5
 //            authenticationController.clientCredentialsGrant { result in
 //                
 //                switch result
@@ -80,27 +75,15 @@
 //                    print("failure authenticating: \(error)")
 //                }
 //            }
-<<<<<<< HEAD
-        }
-        
-=======
 //        }
 //
->>>>>>> bdb5e0f5
+
 //        self.observationToken = Notification.AuthenticatedAccountDidChange.observe { notification in
 //            print("authenticated account changed")
 //        }
 //        
 //        NSTimer.scheduledTimerWithTimeInterval(1.0, target: self, selector: #selector(timer), userInfo: nil, repeats: true)
-        
-<<<<<<< HEAD
-        if let client = self.client,
-            let url = self.authenticationController?.codeGrantAuthorizationURL()
-            where !client.isAuthenticatedWithUser
-        {
-            application.openURL(url)
-        }
-=======
+
         // This is to test code grant auth
 //        if let client = self.client,
 //            let url = self.authenticationController?.codeGrantAuthorizationURL()
@@ -108,7 +91,6 @@
 //        {
 //            application.openURL(url)
 //        }
->>>>>>> bdb5e0f5
         
         return true
     }
