// !$*UTF8*$!
{
	archiveVersion = 1;
	classes = {
	};
	objectVersion = 46;
	objects = {

/* Begin PBXBuildFile section */
		014A1E061CE26C4F00EC4681 /* Objc_ExceptionCatcher.h in Headers */ = {isa = PBXBuildFile; fileRef = 014A1E041CE26C4F00EC4681 /* Objc_ExceptionCatcher.h */; settings = {ATTRIBUTES = (Public, ); }; };
		014A1E071CE26C4F00EC4681 /* Objc_ExceptionCatcher.m in Sources */ = {isa = PBXBuildFile; fileRef = 014A1E051CE26C4F00EC4681 /* Objc_ExceptionCatcher.m */; };
		016259BE1CD006EF0004D4AF /* ExceptionCatcher+Swift.swift in Sources */ = {isa = PBXBuildFile; fileRef = 016259BD1CD006EF0004D4AF /* ExceptionCatcher+Swift.swift */; };
		016259C11CD017170004D4AF /* Request+Category.swift in Sources */ = {isa = PBXBuildFile; fileRef = 016259BF1CD017170004D4AF /* Request+Category.swift */; };
		016259C21CD017170004D4AF /* Request+Channel.swift in Sources */ = {isa = PBXBuildFile; fileRef = 016259C01CD017170004D4AF /* Request+Channel.swift */; };
		018483881CE0D9E2008305A4 /* PinCodeInfo.swift in Sources */ = {isa = PBXBuildFile; fileRef = 018483871CE0D9E2008305A4 /* PinCodeInfo.swift */; };
		01B061DF1CCE8BBB00F515E6 /* Notification.swift in Sources */ = {isa = PBXBuildFile; fileRef = 01B061DE1CCE8BBB00F515E6 /* Notification.swift */; };
		01B061E11CCE992D00F515E6 /* ErrorCode.swift in Sources */ = {isa = PBXBuildFile; fileRef = 01B061E01CCE992D00F515E6 /* ErrorCode.swift */; };
		01B061E71CCFBBB000F515E6 /* Request+Toggle.swift in Sources */ = {isa = PBXBuildFile; fileRef = 01B061E61CCFBBB000F515E6 /* Request+Toggle.swift */; };
		01B5C8681CC826D800694F4A /* VimeoNetworking.h in Headers */ = {isa = PBXBuildFile; fileRef = 01B5C8671CC826D800694F4A /* VimeoNetworking.h */; settings = {ATTRIBUTES = (Public, ); }; };
		01B5C86F1CC826D800694F4A /* VimeoNetworking.framework in Frameworks */ = {isa = PBXBuildFile; fileRef = 01B5C8641CC826D800694F4A /* VimeoNetworking.framework */; };
		01B5C8741CC826D800694F4A /* VimeoNetworkingTests.swift in Sources */ = {isa = PBXBuildFile; fileRef = 01B5C8731CC826D800694F4A /* VimeoNetworkingTests.swift */; };
		01CDBEFE1CEBA2030093DDF4 /* VIMMappable.h in Headers */ = {isa = PBXBuildFile; fileRef = 01CDBEF91CEBA2030093DDF4 /* VIMMappable.h */; settings = {ATTRIBUTES = (Public, ); }; };
		01CDBEFF1CEBA2030093DDF4 /* VIMModelObject.h in Headers */ = {isa = PBXBuildFile; fileRef = 01CDBEFA1CEBA2030093DDF4 /* VIMModelObject.h */; settings = {ATTRIBUTES = (Public, ); }; };
		01CDBF001CEBA2030093DDF4 /* VIMModelObject.m in Sources */ = {isa = PBXBuildFile; fileRef = 01CDBEFB1CEBA2030093DDF4 /* VIMModelObject.m */; };
		01CDBF011CEBA2030093DDF4 /* VIMObjectMapper.h in Headers */ = {isa = PBXBuildFile; fileRef = 01CDBEFC1CEBA2030093DDF4 /* VIMObjectMapper.h */; settings = {ATTRIBUTES = (Public, ); }; };
		01CDBF021CEBA2030093DDF4 /* VIMObjectMapper.m in Sources */ = {isa = PBXBuildFile; fileRef = 01CDBEFD1CEBA2030093DDF4 /* VIMObjectMapper.m */; };
		01FD38F91CC948F200326408 /* AccountStore.swift in Sources */ = {isa = PBXBuildFile; fileRef = 01FD38A91CC948F200326408 /* AccountStore.swift */; };
		01FD38FA1CC948F200326408 /* AppConfiguration.swift in Sources */ = {isa = PBXBuildFile; fileRef = 01FD38AA1CC948F200326408 /* AppConfiguration.swift */; };
		01FD38FB1CC948F200326408 /* AuthenticationController.swift in Sources */ = {isa = PBXBuildFile; fileRef = 01FD38AB1CC948F200326408 /* AuthenticationController.swift */; };
		01FD38FC1CC948F200326408 /* Constants.swift in Sources */ = {isa = PBXBuildFile; fileRef = 01FD38AC1CC948F200326408 /* Constants.swift */; };
		01FD38FD1CC948F200326408 /* digicert-sha2.cer in Resources */ = {isa = PBXBuildFile; fileRef = 01FD38AD1CC948F200326408 /* digicert-sha2.cer */; };
		01FD38FE1CC948F200326408 /* KeychainStore.swift in Sources */ = {isa = PBXBuildFile; fileRef = 01FD38AE1CC948F200326408 /* KeychainStore.swift */; };
		01FD38FF1CC948F200326408 /* Mappable.swift in Sources */ = {isa = PBXBuildFile; fileRef = 01FD38AF1CC948F200326408 /* Mappable.swift */; };
		01FD39001CC948F200326408 /* NSError+Extensions.swift in Sources */ = {isa = PBXBuildFile; fileRef = 01FD38B01CC948F200326408 /* NSError+Extensions.swift */; };
		01FD39011CC948F200326408 /* Request.swift in Sources */ = {isa = PBXBuildFile; fileRef = 01FD38B11CC948F200326408 /* Request.swift */; };
		01FD39021CC948F200326408 /* Request+Authentication.swift in Sources */ = {isa = PBXBuildFile; fileRef = 01FD38B21CC948F200326408 /* Request+Authentication.swift */; };
		01FD39031CC948F200326408 /* Request+Cache.swift in Sources */ = {isa = PBXBuildFile; fileRef = 01FD38B31CC948F200326408 /* Request+Cache.swift */; };
		01FD39041CC948F200326408 /* Request+User.swift in Sources */ = {isa = PBXBuildFile; fileRef = 01FD38B41CC948F200326408 /* Request+User.swift */; };
		01FD39051CC948F200326408 /* Request+Video.swift in Sources */ = {isa = PBXBuildFile; fileRef = 01FD38B51CC948F200326408 /* Request+Video.swift */; };
		01FD39061CC948F200326408 /* Response.swift in Sources */ = {isa = PBXBuildFile; fileRef = 01FD38B61CC948F200326408 /* Response.swift */; };
		01FD39071CC948F200326408 /* ResponseCache.swift in Sources */ = {isa = PBXBuildFile; fileRef = 01FD38B71CC948F200326408 /* ResponseCache.swift */; };
		01FD39081CC948F200326408 /* Result.swift in Sources */ = {isa = PBXBuildFile; fileRef = 01FD38B81CC948F200326408 /* Result.swift */; };
		01FD39091CC948F200326408 /* Scope.swift in Sources */ = {isa = PBXBuildFile; fileRef = 01FD38B91CC948F200326408 /* Scope.swift */; };
		01FD390A1CC948F200326408 /* String+Parameters.swift in Sources */ = {isa = PBXBuildFile; fileRef = 01FD38BA1CC948F200326408 /* String+Parameters.swift */; };
		01FD390F1CC948F300326408 /* VIMAccount.h in Headers */ = {isa = PBXBuildFile; fileRef = 01FD38BF1CC948F200326408 /* VIMAccount.h */; settings = {ATTRIBUTES = (Public, ); }; };
		01FD39101CC948F300326408 /* VIMAccount.m in Sources */ = {isa = PBXBuildFile; fileRef = 01FD38C01CC948F200326408 /* VIMAccount.m */; };
		01FD39111CC948F300326408 /* VIMActivity.h in Headers */ = {isa = PBXBuildFile; fileRef = 01FD38C11CC948F200326408 /* VIMActivity.h */; settings = {ATTRIBUTES = (Public, ); }; };
		01FD39121CC948F300326408 /* VIMActivity.m in Sources */ = {isa = PBXBuildFile; fileRef = 01FD38C21CC948F200326408 /* VIMActivity.m */; };
		01FD39131CC948F300326408 /* VIMAppeal.h in Headers */ = {isa = PBXBuildFile; fileRef = 01FD38C31CC948F200326408 /* VIMAppeal.h */; settings = {ATTRIBUTES = (Public, ); }; };
		01FD39141CC948F300326408 /* VIMAppeal.m in Sources */ = {isa = PBXBuildFile; fileRef = 01FD38C41CC948F200326408 /* VIMAppeal.m */; };
		01FD39151CC948F300326408 /* VIMCategory.h in Headers */ = {isa = PBXBuildFile; fileRef = 01FD38C51CC948F200326408 /* VIMCategory.h */; settings = {ATTRIBUTES = (Public, ); }; };
		01FD39161CC948F300326408 /* VIMCategory.m in Sources */ = {isa = PBXBuildFile; fileRef = 01FD38C61CC948F200326408 /* VIMCategory.m */; };
		01FD39171CC948F300326408 /* VIMChannel.h in Headers */ = {isa = PBXBuildFile; fileRef = 01FD38C71CC948F200326408 /* VIMChannel.h */; settings = {ATTRIBUTES = (Public, ); }; };
		01FD39181CC948F300326408 /* VIMChannel.m in Sources */ = {isa = PBXBuildFile; fileRef = 01FD38C81CC948F200326408 /* VIMChannel.m */; };
		01FD39191CC948F300326408 /* VIMComment.h in Headers */ = {isa = PBXBuildFile; fileRef = 01FD38C91CC948F200326408 /* VIMComment.h */; settings = {ATTRIBUTES = (Public, ); }; };
		01FD391A1CC948F300326408 /* VIMComment.m in Sources */ = {isa = PBXBuildFile; fileRef = 01FD38CA1CC948F200326408 /* VIMComment.m */; };
		01FD391B1CC948F300326408 /* VIMConnection.h in Headers */ = {isa = PBXBuildFile; fileRef = 01FD38CB1CC948F200326408 /* VIMConnection.h */; settings = {ATTRIBUTES = (Public, ); }; };
		01FD391C1CC948F300326408 /* VIMConnection.m in Sources */ = {isa = PBXBuildFile; fileRef = 01FD38CC1CC948F200326408 /* VIMConnection.m */; };
		01FD391D1CC948F300326408 /* VimeoClient.swift in Sources */ = {isa = PBXBuildFile; fileRef = 01FD38CD1CC948F200326408 /* VimeoClient.swift */; };
		01FD39201CC948F300326408 /* VimeoRequestSerializer.swift in Sources */ = {isa = PBXBuildFile; fileRef = 01FD38D01CC948F200326408 /* VimeoRequestSerializer.swift */; };
		01FD39211CC948F300326408 /* VimeoResponseSerializer.swift in Sources */ = {isa = PBXBuildFile; fileRef = 01FD38D11CC948F200326408 /* VimeoResponseSerializer.swift */; };
		01FD39221CC948F300326408 /* VimeoSessionManager.swift in Sources */ = {isa = PBXBuildFile; fileRef = 01FD38D21CC948F200326408 /* VimeoSessionManager.swift */; };
		01FD39231CC948F300326408 /* VimeoSessionManager+Constructors.swift in Sources */ = {isa = PBXBuildFile; fileRef = 01FD38D31CC948F200326408 /* VimeoSessionManager+Constructors.swift */; };
		01FD39241CC948F300326408 /* VIMGroup.h in Headers */ = {isa = PBXBuildFile; fileRef = 01FD38D41CC948F200326408 /* VIMGroup.h */; settings = {ATTRIBUTES = (Public, ); }; };
		01FD39251CC948F300326408 /* VIMGroup.m in Sources */ = {isa = PBXBuildFile; fileRef = 01FD38D51CC948F200326408 /* VIMGroup.m */; };
		01FD39261CC948F300326408 /* VIMInteraction.h in Headers */ = {isa = PBXBuildFile; fileRef = 01FD38D61CC948F200326408 /* VIMInteraction.h */; settings = {ATTRIBUTES = (Public, ); }; };
		01FD39271CC948F300326408 /* VIMInteraction.m in Sources */ = {isa = PBXBuildFile; fileRef = 01FD38D71CC948F200326408 /* VIMInteraction.m */; };
		01FD39281CC948F300326408 /* VIMObjectMapper+Generic.swift in Sources */ = {isa = PBXBuildFile; fileRef = 01FD38D81CC948F200326408 /* VIMObjectMapper+Generic.swift */; };
		01FD39291CC948F300326408 /* VIMPicture.h in Headers */ = {isa = PBXBuildFile; fileRef = 01FD38D91CC948F200326408 /* VIMPicture.h */; settings = {ATTRIBUTES = (Public, ); }; };
		01FD392A1CC948F300326408 /* VIMPicture.m in Sources */ = {isa = PBXBuildFile; fileRef = 01FD38DA1CC948F200326408 /* VIMPicture.m */; };
		01FD392B1CC948F300326408 /* VIMPictureCollection.h in Headers */ = {isa = PBXBuildFile; fileRef = 01FD38DB1CC948F200326408 /* VIMPictureCollection.h */; settings = {ATTRIBUTES = (Public, ); }; };
		01FD392C1CC948F300326408 /* VIMPictureCollection.m in Sources */ = {isa = PBXBuildFile; fileRef = 01FD38DC1CC948F200326408 /* VIMPictureCollection.m */; };
		01FD392D1CC948F300326408 /* VIMPreference.h in Headers */ = {isa = PBXBuildFile; fileRef = 01FD38DD1CC948F200326408 /* VIMPreference.h */; settings = {ATTRIBUTES = (Public, ); }; };
		01FD392E1CC948F300326408 /* VIMPreference.m in Sources */ = {isa = PBXBuildFile; fileRef = 01FD38DE1CC948F200326408 /* VIMPreference.m */; };
		01FD392F1CC948F300326408 /* VIMPrivacy.h in Headers */ = {isa = PBXBuildFile; fileRef = 01FD38DF1CC948F200326408 /* VIMPrivacy.h */; settings = {ATTRIBUTES = (Public, ); }; };
		01FD39301CC948F300326408 /* VIMPrivacy.m in Sources */ = {isa = PBXBuildFile; fileRef = 01FD38E01CC948F200326408 /* VIMPrivacy.m */; };
		01FD39311CC948F300326408 /* VIMQuantityQuota.h in Headers */ = {isa = PBXBuildFile; fileRef = 01FD38E11CC948F200326408 /* VIMQuantityQuota.h */; settings = {ATTRIBUTES = (Public, ); }; };
		01FD39321CC948F300326408 /* VIMQuantityQuota.m in Sources */ = {isa = PBXBuildFile; fileRef = 01FD38E21CC948F200326408 /* VIMQuantityQuota.m */; };
		01FD39331CC948F300326408 /* VIMSizeQuota.h in Headers */ = {isa = PBXBuildFile; fileRef = 01FD38E31CC948F200326408 /* VIMSizeQuota.h */; settings = {ATTRIBUTES = (Public, ); }; };
		01FD39341CC948F300326408 /* VIMSizeQuota.m in Sources */ = {isa = PBXBuildFile; fileRef = 01FD38E41CC948F200326408 /* VIMSizeQuota.m */; };
		01FD39351CC948F300326408 /* VIMTag.h in Headers */ = {isa = PBXBuildFile; fileRef = 01FD38E51CC948F200326408 /* VIMTag.h */; settings = {ATTRIBUTES = (Public, ); }; };
		01FD39361CC948F300326408 /* VIMTag.m in Sources */ = {isa = PBXBuildFile; fileRef = 01FD38E61CC948F200326408 /* VIMTag.m */; };
		01FD39371CC948F300326408 /* VIMTrigger.h in Headers */ = {isa = PBXBuildFile; fileRef = 01FD38E71CC948F200326408 /* VIMTrigger.h */; settings = {ATTRIBUTES = (Public, ); }; };
		01FD39381CC948F300326408 /* VIMTrigger.m in Sources */ = {isa = PBXBuildFile; fileRef = 01FD38E81CC948F200326408 /* VIMTrigger.m */; };
		01FD393B1CC948F300326408 /* VIMUploadTicket.h in Headers */ = {isa = PBXBuildFile; fileRef = 01FD38EB1CC948F200326408 /* VIMUploadTicket.h */; settings = {ATTRIBUTES = (Public, ); }; };
		01FD393C1CC948F300326408 /* VIMUploadTicket.m in Sources */ = {isa = PBXBuildFile; fileRef = 01FD38EC1CC948F200326408 /* VIMUploadTicket.m */; };
		01FD393D1CC948F300326408 /* VIMUser.h in Headers */ = {isa = PBXBuildFile; fileRef = 01FD38ED1CC948F200326408 /* VIMUser.h */; settings = {ATTRIBUTES = (Public, ); }; };
		01FD393E1CC948F300326408 /* VIMUser.m in Sources */ = {isa = PBXBuildFile; fileRef = 01FD38EE1CC948F200326408 /* VIMUser.m */; };
		01FD393F1CC948F300326408 /* VIMVideo.h in Headers */ = {isa = PBXBuildFile; fileRef = 01FD38EF1CC948F200326408 /* VIMVideo.h */; settings = {ATTRIBUTES = (Public, ); }; };
		01FD39401CC948F300326408 /* VIMVideo.m in Sources */ = {isa = PBXBuildFile; fileRef = 01FD38F01CC948F200326408 /* VIMVideo.m */; };
		01FD39411CC948F300326408 /* VIMVideoFile.h in Headers */ = {isa = PBXBuildFile; fileRef = 01FD38F11CC948F200326408 /* VIMVideoFile.h */; settings = {ATTRIBUTES = (Public, ); }; };
		01FD39421CC948F300326408 /* VIMVideoFile.m in Sources */ = {isa = PBXBuildFile; fileRef = 01FD38F21CC948F200326408 /* VIMVideoFile.m */; };
		01FD39431CC948F300326408 /* VIMVideoLog.h in Headers */ = {isa = PBXBuildFile; fileRef = 01FD38F31CC948F200326408 /* VIMVideoLog.h */; settings = {ATTRIBUTES = (Public, ); }; };
		01FD39441CC948F300326408 /* VIMVideoLog.m in Sources */ = {isa = PBXBuildFile; fileRef = 01FD38F41CC948F200326408 /* VIMVideoLog.m */; };
		01FD39451CC948F300326408 /* VIMVideoPreference.h in Headers */ = {isa = PBXBuildFile; fileRef = 01FD38F51CC948F200326408 /* VIMVideoPreference.h */; settings = {ATTRIBUTES = (Public, ); }; };
		01FD39461CC948F300326408 /* VIMVideoPreference.m in Sources */ = {isa = PBXBuildFile; fileRef = 01FD38F61CC948F200326408 /* VIMVideoPreference.m */; };
		01FD39471CC948F300326408 /* VIMVideoUtils.h in Headers */ = {isa = PBXBuildFile; fileRef = 01FD38F71CC948F200326408 /* VIMVideoUtils.h */; settings = {ATTRIBUTES = (Public, ); }; };
		01FD39481CC948F300326408 /* VIMVideoUtils.m in Sources */ = {isa = PBXBuildFile; fileRef = 01FD38F81CC948F200326408 /* VIMVideoUtils.m */; };
		01FD394B1CC9497900326408 /* VIMUploadQuota.h in Headers */ = {isa = PBXBuildFile; fileRef = 01FD39491CC9497900326408 /* VIMUploadQuota.h */; settings = {ATTRIBUTES = (Public, ); }; };
		01FD394C1CC9497900326408 /* VIMUploadQuota.m in Sources */ = {isa = PBXBuildFile; fileRef = 01FD394A1CC9497900326408 /* VIMUploadQuota.m */; };
		3C91DA341CCFEBF200DCF8BD /* VIMSoundtrack.h in Headers */ = {isa = PBXBuildFile; fileRef = 3C91DA321CCFEBF200DCF8BD /* VIMSoundtrack.h */; settings = {ATTRIBUTES = (Public, ); }; };
		3C91DA351CCFEBF200DCF8BD /* VIMSoundtrack.m in Sources */ = {isa = PBXBuildFile; fileRef = 3C91DA331CCFEBF200DCF8BD /* VIMSoundtrack.m */; };
		3C91DA3A1CCFF27900DCF8BD /* Request+Soundtrack.swift in Sources */ = {isa = PBXBuildFile; fileRef = 3C91DA371CCFEFB300DCF8BD /* Request+Soundtrack.swift */; };
<<<<<<< HEAD
=======
		3C9F57C51CF7783E0076B296 /* NSURLSessionConfiguration+Extensions.swift in Sources */ = {isa = PBXBuildFile; fileRef = 3C9F57C41CF7783E0076B296 /* NSURLSessionConfiguration+Extensions.swift */; };
>>>>>>> d6a8092f
		B59A9DE6C5CBD60F8F0FA02A /* Pods_VimeoNetworking.framework in Frameworks */ = {isa = PBXBuildFile; fileRef = 0AF246275B609406583D4109 /* Pods_VimeoNetworking.framework */; };
/* End PBXBuildFile section */

/* Begin PBXContainerItemProxy section */
		01B5C8701CC826D800694F4A /* PBXContainerItemProxy */ = {
			isa = PBXContainerItemProxy;
			containerPortal = 01B5C85B1CC826D800694F4A /* Project object */;
			proxyType = 1;
			remoteGlobalIDString = 01B5C8631CC826D800694F4A;
			remoteInfo = VimeoNetworking;
		};
/* End PBXContainerItemProxy section */

/* Begin PBXFileReference section */
		014A1E041CE26C4F00EC4681 /* Objc_ExceptionCatcher.h */ = {isa = PBXFileReference; fileEncoding = 4; lastKnownFileType = sourcecode.c.h; name = Objc_ExceptionCatcher.h; path = VimeoNetworking/Objc_ExceptionCatcher.h; sourceTree = "<group>"; };
		014A1E051CE26C4F00EC4681 /* Objc_ExceptionCatcher.m */ = {isa = PBXFileReference; fileEncoding = 4; lastKnownFileType = sourcecode.c.objc; name = Objc_ExceptionCatcher.m; path = VimeoNetworking/Objc_ExceptionCatcher.m; sourceTree = "<group>"; };
		016259BD1CD006EF0004D4AF /* ExceptionCatcher+Swift.swift */ = {isa = PBXFileReference; fileEncoding = 4; lastKnownFileType = sourcecode.swift; name = "ExceptionCatcher+Swift.swift"; path = "VimeoNetworking/ExceptionCatcher+Swift.swift"; sourceTree = "<group>"; };
		016259BF1CD017170004D4AF /* Request+Category.swift */ = {isa = PBXFileReference; fileEncoding = 4; lastKnownFileType = sourcecode.swift; name = "Request+Category.swift"; path = "VimeoNetworking/Request+Category.swift"; sourceTree = "<group>"; };
		016259C01CD017170004D4AF /* Request+Channel.swift */ = {isa = PBXFileReference; fileEncoding = 4; lastKnownFileType = sourcecode.swift; name = "Request+Channel.swift"; path = "VimeoNetworking/Request+Channel.swift"; sourceTree = "<group>"; };
		018483871CE0D9E2008305A4 /* PinCodeInfo.swift */ = {isa = PBXFileReference; fileEncoding = 4; lastKnownFileType = sourcecode.swift; name = PinCodeInfo.swift; path = VimeoNetworking/Models/PinCodeInfo.swift; sourceTree = "<group>"; };
		01B061DE1CCE8BBB00F515E6 /* Notification.swift */ = {isa = PBXFileReference; fileEncoding = 4; lastKnownFileType = sourcecode.swift; name = Notification.swift; path = VimeoNetworking/Notification.swift; sourceTree = "<group>"; };
		01B061E01CCE992D00F515E6 /* ErrorCode.swift */ = {isa = PBXFileReference; fileEncoding = 4; lastKnownFileType = sourcecode.swift; name = ErrorCode.swift; path = VimeoNetworking/ErrorCode.swift; sourceTree = "<group>"; };
		01B061E61CCFBBB000F515E6 /* Request+Toggle.swift */ = {isa = PBXFileReference; fileEncoding = 4; lastKnownFileType = sourcecode.swift; name = "Request+Toggle.swift"; path = "VimeoNetworking/Request+Toggle.swift"; sourceTree = "<group>"; };
		01B5C8641CC826D800694F4A /* VimeoNetworking.framework */ = {isa = PBXFileReference; explicitFileType = wrapper.framework; includeInIndex = 0; path = VimeoNetworking.framework; sourceTree = BUILT_PRODUCTS_DIR; };
		01B5C8671CC826D800694F4A /* VimeoNetworking.h */ = {isa = PBXFileReference; lastKnownFileType = sourcecode.c.h; lineEnding = 0; name = VimeoNetworking.h; path = ../VimeoNetworking/VimeoNetworking/VimeoNetworking.h; sourceTree = "<group>"; xcLanguageSpecificationIdentifier = xcode.lang.objcpp; };
		01B5C8691CC826D800694F4A /* Info.plist */ = {isa = PBXFileReference; lastKnownFileType = text.plist.xml; name = Info.plist; path = ../VimeoNetworking/VimeoNetworking/Info.plist; sourceTree = "<group>"; };
		01B5C86E1CC826D800694F4A /* VimeoNetworkingTests.xctest */ = {isa = PBXFileReference; explicitFileType = wrapper.cfbundle; includeInIndex = 0; path = VimeoNetworkingTests.xctest; sourceTree = BUILT_PRODUCTS_DIR; };
		01B5C8731CC826D800694F4A /* VimeoNetworkingTests.swift */ = {isa = PBXFileReference; lastKnownFileType = sourcecode.swift; path = VimeoNetworkingTests.swift; sourceTree = "<group>"; };
		01B5C8751CC826D800694F4A /* Info.plist */ = {isa = PBXFileReference; lastKnownFileType = text.plist.xml; path = Info.plist; sourceTree = "<group>"; };
		01CDBEF91CEBA2030093DDF4 /* VIMMappable.h */ = {isa = PBXFileReference; fileEncoding = 4; lastKnownFileType = sourcecode.c.h; name = VIMMappable.h; path = VimeoNetworking/Models/VIMMappable.h; sourceTree = "<group>"; };
		01CDBEFA1CEBA2030093DDF4 /* VIMModelObject.h */ = {isa = PBXFileReference; fileEncoding = 4; lastKnownFileType = sourcecode.c.h; name = VIMModelObject.h; path = VimeoNetworking/Models/VIMModelObject.h; sourceTree = "<group>"; };
		01CDBEFB1CEBA2030093DDF4 /* VIMModelObject.m */ = {isa = PBXFileReference; fileEncoding = 4; lastKnownFileType = sourcecode.c.objc; name = VIMModelObject.m; path = VimeoNetworking/Models/VIMModelObject.m; sourceTree = "<group>"; };
		01CDBEFC1CEBA2030093DDF4 /* VIMObjectMapper.h */ = {isa = PBXFileReference; fileEncoding = 4; lastKnownFileType = sourcecode.c.h; name = VIMObjectMapper.h; path = VimeoNetworking/Models/VIMObjectMapper.h; sourceTree = "<group>"; };
		01CDBEFD1CEBA2030093DDF4 /* VIMObjectMapper.m */ = {isa = PBXFileReference; fileEncoding = 4; lastKnownFileType = sourcecode.c.objc; name = VIMObjectMapper.m; path = VimeoNetworking/Models/VIMObjectMapper.m; sourceTree = "<group>"; };
		01FD38A91CC948F200326408 /* AccountStore.swift */ = {isa = PBXFileReference; fileEncoding = 4; lastKnownFileType = sourcecode.swift; lineEnding = 0; name = AccountStore.swift; path = VimeoNetworking/AccountStore.swift; sourceTree = "<group>"; xcLanguageSpecificationIdentifier = xcode.lang.swift; };
		01FD38AA1CC948F200326408 /* AppConfiguration.swift */ = {isa = PBXFileReference; fileEncoding = 4; lastKnownFileType = sourcecode.swift; name = AppConfiguration.swift; path = VimeoNetworking/AppConfiguration.swift; sourceTree = "<group>"; };
		01FD38AB1CC948F200326408 /* AuthenticationController.swift */ = {isa = PBXFileReference; fileEncoding = 4; lastKnownFileType = sourcecode.swift; lineEnding = 0; name = AuthenticationController.swift; path = VimeoNetworking/AuthenticationController.swift; sourceTree = "<group>"; xcLanguageSpecificationIdentifier = xcode.lang.swift; };
		01FD38AC1CC948F200326408 /* Constants.swift */ = {isa = PBXFileReference; fileEncoding = 4; lastKnownFileType = sourcecode.swift; name = Constants.swift; path = VimeoNetworking/Constants.swift; sourceTree = "<group>"; };
		01FD38AD1CC948F200326408 /* digicert-sha2.cer */ = {isa = PBXFileReference; lastKnownFileType = file; name = "digicert-sha2.cer"; path = "VimeoNetworking/digicert-sha2.cer"; sourceTree = "<group>"; };
		01FD38AE1CC948F200326408 /* KeychainStore.swift */ = {isa = PBXFileReference; fileEncoding = 4; lastKnownFileType = sourcecode.swift; name = KeychainStore.swift; path = VimeoNetworking/KeychainStore.swift; sourceTree = "<group>"; };
		01FD38AF1CC948F200326408 /* Mappable.swift */ = {isa = PBXFileReference; fileEncoding = 4; lastKnownFileType = sourcecode.swift; name = Mappable.swift; path = VimeoNetworking/Mappable.swift; sourceTree = "<group>"; };
		01FD38B01CC948F200326408 /* NSError+Extensions.swift */ = {isa = PBXFileReference; fileEncoding = 4; lastKnownFileType = sourcecode.swift; name = "NSError+Extensions.swift"; path = "VimeoNetworking/NSError+Extensions.swift"; sourceTree = "<group>"; };
		01FD38B11CC948F200326408 /* Request.swift */ = {isa = PBXFileReference; fileEncoding = 4; lastKnownFileType = sourcecode.swift; name = Request.swift; path = VimeoNetworking/Request.swift; sourceTree = "<group>"; };
		01FD38B21CC948F200326408 /* Request+Authentication.swift */ = {isa = PBXFileReference; fileEncoding = 4; lastKnownFileType = sourcecode.swift; lineEnding = 0; name = "Request+Authentication.swift"; path = "VimeoNetworking/Request+Authentication.swift"; sourceTree = "<group>"; xcLanguageSpecificationIdentifier = xcode.lang.swift; };
		01FD38B31CC948F200326408 /* Request+Cache.swift */ = {isa = PBXFileReference; fileEncoding = 4; lastKnownFileType = sourcecode.swift; name = "Request+Cache.swift"; path = "VimeoNetworking/Request+Cache.swift"; sourceTree = "<group>"; };
		01FD38B41CC948F200326408 /* Request+User.swift */ = {isa = PBXFileReference; fileEncoding = 4; lastKnownFileType = sourcecode.swift; name = "Request+User.swift"; path = "VimeoNetworking/Request+User.swift"; sourceTree = "<group>"; };
		01FD38B51CC948F200326408 /* Request+Video.swift */ = {isa = PBXFileReference; fileEncoding = 4; lastKnownFileType = sourcecode.swift; name = "Request+Video.swift"; path = "VimeoNetworking/Request+Video.swift"; sourceTree = "<group>"; };
		01FD38B61CC948F200326408 /* Response.swift */ = {isa = PBXFileReference; fileEncoding = 4; lastKnownFileType = sourcecode.swift; name = Response.swift; path = VimeoNetworking/Response.swift; sourceTree = "<group>"; };
		01FD38B71CC948F200326408 /* ResponseCache.swift */ = {isa = PBXFileReference; fileEncoding = 4; lastKnownFileType = sourcecode.swift; name = ResponseCache.swift; path = VimeoNetworking/ResponseCache.swift; sourceTree = "<group>"; };
		01FD38B81CC948F200326408 /* Result.swift */ = {isa = PBXFileReference; fileEncoding = 4; lastKnownFileType = sourcecode.swift; name = Result.swift; path = VimeoNetworking/Result.swift; sourceTree = "<group>"; };
		01FD38B91CC948F200326408 /* Scope.swift */ = {isa = PBXFileReference; fileEncoding = 4; lastKnownFileType = sourcecode.swift; name = Scope.swift; path = VimeoNetworking/Scope.swift; sourceTree = "<group>"; };
		01FD38BA1CC948F200326408 /* String+Parameters.swift */ = {isa = PBXFileReference; fileEncoding = 4; lastKnownFileType = sourcecode.swift; name = "String+Parameters.swift"; path = "VimeoNetworking/String+Parameters.swift"; sourceTree = "<group>"; };
		01FD38BF1CC948F200326408 /* VIMAccount.h */ = {isa = PBXFileReference; fileEncoding = 4; lastKnownFileType = sourcecode.c.h; lineEnding = 0; name = VIMAccount.h; path = VimeoNetworking/Models/VIMAccount.h; sourceTree = "<group>"; xcLanguageSpecificationIdentifier = xcode.lang.objcpp; };
		01FD38C01CC948F200326408 /* VIMAccount.m */ = {isa = PBXFileReference; fileEncoding = 4; lastKnownFileType = sourcecode.c.objc; lineEnding = 0; name = VIMAccount.m; path = VimeoNetworking/Models/VIMAccount.m; sourceTree = "<group>"; xcLanguageSpecificationIdentifier = xcode.lang.objc; };
		01FD38C11CC948F200326408 /* VIMActivity.h */ = {isa = PBXFileReference; fileEncoding = 4; lastKnownFileType = sourcecode.c.h; name = VIMActivity.h; path = VimeoNetworking/Models/VIMActivity.h; sourceTree = "<group>"; };
		01FD38C21CC948F200326408 /* VIMActivity.m */ = {isa = PBXFileReference; fileEncoding = 4; lastKnownFileType = sourcecode.c.objc; name = VIMActivity.m; path = VimeoNetworking/Models/VIMActivity.m; sourceTree = "<group>"; };
		01FD38C31CC948F200326408 /* VIMAppeal.h */ = {isa = PBXFileReference; fileEncoding = 4; lastKnownFileType = sourcecode.c.h; name = VIMAppeal.h; path = VimeoNetworking/Models/VIMAppeal.h; sourceTree = "<group>"; };
		01FD38C41CC948F200326408 /* VIMAppeal.m */ = {isa = PBXFileReference; fileEncoding = 4; lastKnownFileType = sourcecode.c.objc; name = VIMAppeal.m; path = VimeoNetworking/Models/VIMAppeal.m; sourceTree = "<group>"; };
		01FD38C51CC948F200326408 /* VIMCategory.h */ = {isa = PBXFileReference; fileEncoding = 4; lastKnownFileType = sourcecode.c.h; name = VIMCategory.h; path = VimeoNetworking/Models/VIMCategory.h; sourceTree = "<group>"; };
		01FD38C61CC948F200326408 /* VIMCategory.m */ = {isa = PBXFileReference; fileEncoding = 4; lastKnownFileType = sourcecode.c.objc; name = VIMCategory.m; path = VimeoNetworking/Models/VIMCategory.m; sourceTree = "<group>"; };
		01FD38C71CC948F200326408 /* VIMChannel.h */ = {isa = PBXFileReference; fileEncoding = 4; lastKnownFileType = sourcecode.c.h; name = VIMChannel.h; path = VimeoNetworking/Models/VIMChannel.h; sourceTree = "<group>"; };
		01FD38C81CC948F200326408 /* VIMChannel.m */ = {isa = PBXFileReference; fileEncoding = 4; lastKnownFileType = sourcecode.c.objc; name = VIMChannel.m; path = VimeoNetworking/Models/VIMChannel.m; sourceTree = "<group>"; };
		01FD38C91CC948F200326408 /* VIMComment.h */ = {isa = PBXFileReference; fileEncoding = 4; lastKnownFileType = sourcecode.c.h; name = VIMComment.h; path = VimeoNetworking/Models/VIMComment.h; sourceTree = "<group>"; };
		01FD38CA1CC948F200326408 /* VIMComment.m */ = {isa = PBXFileReference; fileEncoding = 4; lastKnownFileType = sourcecode.c.objc; name = VIMComment.m; path = VimeoNetworking/Models/VIMComment.m; sourceTree = "<group>"; };
		01FD38CB1CC948F200326408 /* VIMConnection.h */ = {isa = PBXFileReference; fileEncoding = 4; lastKnownFileType = sourcecode.c.h; name = VIMConnection.h; path = VimeoNetworking/Models/VIMConnection.h; sourceTree = "<group>"; };
		01FD38CC1CC948F200326408 /* VIMConnection.m */ = {isa = PBXFileReference; fileEncoding = 4; lastKnownFileType = sourcecode.c.objc; name = VIMConnection.m; path = VimeoNetworking/Models/VIMConnection.m; sourceTree = "<group>"; };
		01FD38CD1CC948F200326408 /* VimeoClient.swift */ = {isa = PBXFileReference; fileEncoding = 4; lastKnownFileType = sourcecode.swift; lineEnding = 0; name = VimeoClient.swift; path = VimeoNetworking/VimeoClient.swift; sourceTree = "<group>"; xcLanguageSpecificationIdentifier = xcode.lang.swift; };
		01FD38D01CC948F200326408 /* VimeoRequestSerializer.swift */ = {isa = PBXFileReference; fileEncoding = 4; lastKnownFileType = sourcecode.swift; name = VimeoRequestSerializer.swift; path = VimeoNetworking/VimeoRequestSerializer.swift; sourceTree = "<group>"; };
		01FD38D11CC948F200326408 /* VimeoResponseSerializer.swift */ = {isa = PBXFileReference; fileEncoding = 4; lastKnownFileType = sourcecode.swift; name = VimeoResponseSerializer.swift; path = VimeoNetworking/VimeoResponseSerializer.swift; sourceTree = "<group>"; };
		01FD38D21CC948F200326408 /* VimeoSessionManager.swift */ = {isa = PBXFileReference; fileEncoding = 4; lastKnownFileType = sourcecode.swift; lineEnding = 0; name = VimeoSessionManager.swift; path = VimeoNetworking/VimeoSessionManager.swift; sourceTree = "<group>"; wrapsLines = 1; xcLanguageSpecificationIdentifier = xcode.lang.swift; };
		01FD38D31CC948F200326408 /* VimeoSessionManager+Constructors.swift */ = {isa = PBXFileReference; fileEncoding = 4; lastKnownFileType = sourcecode.swift; name = "VimeoSessionManager+Constructors.swift"; path = "VimeoNetworking/VimeoSessionManager+Constructors.swift"; sourceTree = "<group>"; };
		01FD38D41CC948F200326408 /* VIMGroup.h */ = {isa = PBXFileReference; fileEncoding = 4; lastKnownFileType = sourcecode.c.h; name = VIMGroup.h; path = VimeoNetworking/Models/VIMGroup.h; sourceTree = "<group>"; };
		01FD38D51CC948F200326408 /* VIMGroup.m */ = {isa = PBXFileReference; fileEncoding = 4; lastKnownFileType = sourcecode.c.objc; name = VIMGroup.m; path = VimeoNetworking/Models/VIMGroup.m; sourceTree = "<group>"; };
		01FD38D61CC948F200326408 /* VIMInteraction.h */ = {isa = PBXFileReference; fileEncoding = 4; lastKnownFileType = sourcecode.c.h; name = VIMInteraction.h; path = VimeoNetworking/Models/VIMInteraction.h; sourceTree = "<group>"; };
		01FD38D71CC948F200326408 /* VIMInteraction.m */ = {isa = PBXFileReference; fileEncoding = 4; lastKnownFileType = sourcecode.c.objc; name = VIMInteraction.m; path = VimeoNetworking/Models/VIMInteraction.m; sourceTree = "<group>"; };
		01FD38D81CC948F200326408 /* VIMObjectMapper+Generic.swift */ = {isa = PBXFileReference; fileEncoding = 4; lastKnownFileType = sourcecode.swift; name = "VIMObjectMapper+Generic.swift"; path = "VimeoNetworking/VIMObjectMapper+Generic.swift"; sourceTree = "<group>"; };
		01FD38D91CC948F200326408 /* VIMPicture.h */ = {isa = PBXFileReference; fileEncoding = 4; lastKnownFileType = sourcecode.c.h; name = VIMPicture.h; path = VimeoNetworking/Models/VIMPicture.h; sourceTree = "<group>"; };
		01FD38DA1CC948F200326408 /* VIMPicture.m */ = {isa = PBXFileReference; fileEncoding = 4; lastKnownFileType = sourcecode.c.objc; name = VIMPicture.m; path = VimeoNetworking/Models/VIMPicture.m; sourceTree = "<group>"; };
		01FD38DB1CC948F200326408 /* VIMPictureCollection.h */ = {isa = PBXFileReference; fileEncoding = 4; lastKnownFileType = sourcecode.c.h; name = VIMPictureCollection.h; path = VimeoNetworking/Models/VIMPictureCollection.h; sourceTree = "<group>"; };
		01FD38DC1CC948F200326408 /* VIMPictureCollection.m */ = {isa = PBXFileReference; fileEncoding = 4; lastKnownFileType = sourcecode.c.objc; name = VIMPictureCollection.m; path = VimeoNetworking/Models/VIMPictureCollection.m; sourceTree = "<group>"; };
		01FD38DD1CC948F200326408 /* VIMPreference.h */ = {isa = PBXFileReference; fileEncoding = 4; lastKnownFileType = sourcecode.c.h; name = VIMPreference.h; path = VimeoNetworking/Models/VIMPreference.h; sourceTree = "<group>"; };
		01FD38DE1CC948F200326408 /* VIMPreference.m */ = {isa = PBXFileReference; fileEncoding = 4; lastKnownFileType = sourcecode.c.objc; name = VIMPreference.m; path = VimeoNetworking/Models/VIMPreference.m; sourceTree = "<group>"; };
		01FD38DF1CC948F200326408 /* VIMPrivacy.h */ = {isa = PBXFileReference; fileEncoding = 4; lastKnownFileType = sourcecode.c.h; name = VIMPrivacy.h; path = VimeoNetworking/Models/VIMPrivacy.h; sourceTree = "<group>"; };
		01FD38E01CC948F200326408 /* VIMPrivacy.m */ = {isa = PBXFileReference; fileEncoding = 4; lastKnownFileType = sourcecode.c.objc; name = VIMPrivacy.m; path = VimeoNetworking/Models/VIMPrivacy.m; sourceTree = "<group>"; };
		01FD38E11CC948F200326408 /* VIMQuantityQuota.h */ = {isa = PBXFileReference; fileEncoding = 4; lastKnownFileType = sourcecode.c.h; name = VIMQuantityQuota.h; path = VimeoNetworking/Models/VIMQuantityQuota.h; sourceTree = "<group>"; };
		01FD38E21CC948F200326408 /* VIMQuantityQuota.m */ = {isa = PBXFileReference; fileEncoding = 4; lastKnownFileType = sourcecode.c.objc; name = VIMQuantityQuota.m; path = VimeoNetworking/Models/VIMQuantityQuota.m; sourceTree = "<group>"; };
		01FD38E31CC948F200326408 /* VIMSizeQuota.h */ = {isa = PBXFileReference; fileEncoding = 4; lastKnownFileType = sourcecode.c.h; name = VIMSizeQuota.h; path = VimeoNetworking/Models/VIMSizeQuota.h; sourceTree = "<group>"; };
		01FD38E41CC948F200326408 /* VIMSizeQuota.m */ = {isa = PBXFileReference; fileEncoding = 4; lastKnownFileType = sourcecode.c.objc; name = VIMSizeQuota.m; path = VimeoNetworking/Models/VIMSizeQuota.m; sourceTree = "<group>"; };
		01FD38E51CC948F200326408 /* VIMTag.h */ = {isa = PBXFileReference; fileEncoding = 4; lastKnownFileType = sourcecode.c.h; name = VIMTag.h; path = VimeoNetworking/Models/VIMTag.h; sourceTree = "<group>"; };
		01FD38E61CC948F200326408 /* VIMTag.m */ = {isa = PBXFileReference; fileEncoding = 4; lastKnownFileType = sourcecode.c.objc; name = VIMTag.m; path = VimeoNetworking/Models/VIMTag.m; sourceTree = "<group>"; };
		01FD38E71CC948F200326408 /* VIMTrigger.h */ = {isa = PBXFileReference; fileEncoding = 4; lastKnownFileType = sourcecode.c.h; name = VIMTrigger.h; path = VimeoNetworking/Models/VIMTrigger.h; sourceTree = "<group>"; };
		01FD38E81CC948F200326408 /* VIMTrigger.m */ = {isa = PBXFileReference; fileEncoding = 4; lastKnownFileType = sourcecode.c.objc; name = VIMTrigger.m; path = VimeoNetworking/Models/VIMTrigger.m; sourceTree = "<group>"; };
		01FD38EB1CC948F200326408 /* VIMUploadTicket.h */ = {isa = PBXFileReference; fileEncoding = 4; lastKnownFileType = sourcecode.c.h; name = VIMUploadTicket.h; path = VimeoNetworking/Models/VIMUploadTicket.h; sourceTree = "<group>"; };
		01FD38EC1CC948F200326408 /* VIMUploadTicket.m */ = {isa = PBXFileReference; fileEncoding = 4; lastKnownFileType = sourcecode.c.objc; name = VIMUploadTicket.m; path = VimeoNetworking/Models/VIMUploadTicket.m; sourceTree = "<group>"; };
		01FD38ED1CC948F200326408 /* VIMUser.h */ = {isa = PBXFileReference; fileEncoding = 4; lastKnownFileType = sourcecode.c.h; name = VIMUser.h; path = VimeoNetworking/Models/VIMUser.h; sourceTree = "<group>"; };
		01FD38EE1CC948F200326408 /* VIMUser.m */ = {isa = PBXFileReference; fileEncoding = 4; lastKnownFileType = sourcecode.c.objc; name = VIMUser.m; path = VimeoNetworking/Models/VIMUser.m; sourceTree = "<group>"; };
		01FD38EF1CC948F200326408 /* VIMVideo.h */ = {isa = PBXFileReference; fileEncoding = 4; lastKnownFileType = sourcecode.c.h; name = VIMVideo.h; path = VimeoNetworking/Models/VIMVideo.h; sourceTree = "<group>"; };
		01FD38F01CC948F200326408 /* VIMVideo.m */ = {isa = PBXFileReference; fileEncoding = 4; lastKnownFileType = sourcecode.c.objc; name = VIMVideo.m; path = VimeoNetworking/Models/VIMVideo.m; sourceTree = "<group>"; };
		01FD38F11CC948F200326408 /* VIMVideoFile.h */ = {isa = PBXFileReference; fileEncoding = 4; lastKnownFileType = sourcecode.c.h; name = VIMVideoFile.h; path = VimeoNetworking/Models/VIMVideoFile.h; sourceTree = "<group>"; };
		01FD38F21CC948F200326408 /* VIMVideoFile.m */ = {isa = PBXFileReference; fileEncoding = 4; lastKnownFileType = sourcecode.c.objc; name = VIMVideoFile.m; path = VimeoNetworking/Models/VIMVideoFile.m; sourceTree = "<group>"; };
		01FD38F31CC948F200326408 /* VIMVideoLog.h */ = {isa = PBXFileReference; fileEncoding = 4; lastKnownFileType = sourcecode.c.h; name = VIMVideoLog.h; path = VimeoNetworking/Models/VIMVideoLog.h; sourceTree = "<group>"; };
		01FD38F41CC948F200326408 /* VIMVideoLog.m */ = {isa = PBXFileReference; fileEncoding = 4; lastKnownFileType = sourcecode.c.objc; name = VIMVideoLog.m; path = VimeoNetworking/Models/VIMVideoLog.m; sourceTree = "<group>"; };
		01FD38F51CC948F200326408 /* VIMVideoPreference.h */ = {isa = PBXFileReference; fileEncoding = 4; lastKnownFileType = sourcecode.c.h; name = VIMVideoPreference.h; path = VimeoNetworking/Models/VIMVideoPreference.h; sourceTree = "<group>"; };
		01FD38F61CC948F200326408 /* VIMVideoPreference.m */ = {isa = PBXFileReference; fileEncoding = 4; lastKnownFileType = sourcecode.c.objc; name = VIMVideoPreference.m; path = VimeoNetworking/Models/VIMVideoPreference.m; sourceTree = "<group>"; };
		01FD38F71CC948F200326408 /* VIMVideoUtils.h */ = {isa = PBXFileReference; fileEncoding = 4; lastKnownFileType = sourcecode.c.h; name = VIMVideoUtils.h; path = VimeoNetworking/Models/VIMVideoUtils.h; sourceTree = "<group>"; };
		01FD38F81CC948F200326408 /* VIMVideoUtils.m */ = {isa = PBXFileReference; fileEncoding = 4; lastKnownFileType = sourcecode.c.objc; name = VIMVideoUtils.m; path = VimeoNetworking/Models/VIMVideoUtils.m; sourceTree = "<group>"; };
		01FD39491CC9497900326408 /* VIMUploadQuota.h */ = {isa = PBXFileReference; fileEncoding = 4; lastKnownFileType = sourcecode.c.h; name = VIMUploadQuota.h; path = VimeoNetworking/Models/VIMUploadQuota.h; sourceTree = "<group>"; };
		01FD394A1CC9497900326408 /* VIMUploadQuota.m */ = {isa = PBXFileReference; fileEncoding = 4; lastKnownFileType = sourcecode.c.objc; name = VIMUploadQuota.m; path = VimeoNetworking/Models/VIMUploadQuota.m; sourceTree = "<group>"; };
		0AF246275B609406583D4109 /* Pods_VimeoNetworking.framework */ = {isa = PBXFileReference; explicitFileType = wrapper.framework; includeInIndex = 0; path = Pods_VimeoNetworking.framework; sourceTree = BUILT_PRODUCTS_DIR; };
		3C91DA321CCFEBF200DCF8BD /* VIMSoundtrack.h */ = {isa = PBXFileReference; fileEncoding = 4; lastKnownFileType = sourcecode.c.h; name = VIMSoundtrack.h; path = VimeoNetworking/Models/VIMSoundtrack.h; sourceTree = "<group>"; };
		3C91DA331CCFEBF200DCF8BD /* VIMSoundtrack.m */ = {isa = PBXFileReference; fileEncoding = 4; lastKnownFileType = sourcecode.c.objc; name = VIMSoundtrack.m; path = VimeoNetworking/Models/VIMSoundtrack.m; sourceTree = "<group>"; };
		3C91DA371CCFEFB300DCF8BD /* Request+Soundtrack.swift */ = {isa = PBXFileReference; fileEncoding = 4; lastKnownFileType = sourcecode.swift; name = "Request+Soundtrack.swift"; path = "VimeoNetworking/Request+Soundtrack.swift"; sourceTree = "<group>"; };
<<<<<<< HEAD
=======
		3C9F57C41CF7783E0076B296 /* NSURLSessionConfiguration+Extensions.swift */ = {isa = PBXFileReference; fileEncoding = 4; lastKnownFileType = sourcecode.swift; name = "NSURLSessionConfiguration+Extensions.swift"; path = "VimeoNetworking/NSURLSessionConfiguration+Extensions.swift"; sourceTree = "<group>"; };
>>>>>>> d6a8092f
		93F914B1FADB01FAF61EF363 /* Pods-VimeoNetworking.release.xcconfig */ = {isa = PBXFileReference; includeInIndex = 1; lastKnownFileType = text.xcconfig; name = "Pods-VimeoNetworking.release.xcconfig"; path = "../Pods/Target Support Files/Pods-VimeoNetworking/Pods-VimeoNetworking.release.xcconfig"; sourceTree = "<group>"; };
		B4D33B98CE4A2315048D6766 /* Pods-VimeoNetworking.debug.xcconfig */ = {isa = PBXFileReference; includeInIndex = 1; lastKnownFileType = text.xcconfig; name = "Pods-VimeoNetworking.debug.xcconfig"; path = "../Pods/Target Support Files/Pods-VimeoNetworking/Pods-VimeoNetworking.debug.xcconfig"; sourceTree = "<group>"; };
/* End PBXFileReference section */

/* Begin PBXFrameworksBuildPhase section */
		01B5C8601CC826D800694F4A /* Frameworks */ = {
			isa = PBXFrameworksBuildPhase;
			buildActionMask = 2147483647;
			files = (
				B59A9DE6C5CBD60F8F0FA02A /* Pods_VimeoNetworking.framework in Frameworks */,
			);
			runOnlyForDeploymentPostprocessing = 0;
		};
		01B5C86B1CC826D800694F4A /* Frameworks */ = {
			isa = PBXFrameworksBuildPhase;
			buildActionMask = 2147483647;
			files = (
				01B5C86F1CC826D800694F4A /* VimeoNetworking.framework in Frameworks */,
			);
			runOnlyForDeploymentPostprocessing = 0;
		};
/* End PBXFrameworksBuildPhase section */

/* Begin PBXGroup section */
		016259B81CD0030B0004D4AF /* Utilities */ = {
			isa = PBXGroup;
			children = (
				014A1E041CE26C4F00EC4681 /* Objc_ExceptionCatcher.h */,
				014A1E051CE26C4F00EC4681 /* Objc_ExceptionCatcher.m */,
				016259BD1CD006EF0004D4AF /* ExceptionCatcher+Swift.swift */,
			);
			name = Utilities;
			sourceTree = "<group>";
		};
		01B061D51CCAC17C00F515E6 /* Types */ = {
			isa = PBXGroup;
			children = (
				01FD38AA1CC948F200326408 /* AppConfiguration.swift */,
				01FD38AF1CC948F200326408 /* Mappable.swift */,
				01FD38B11CC948F200326408 /* Request.swift */,
				01FD38B61CC948F200326408 /* Response.swift */,
				01FD38B81CC948F200326408 /* Result.swift */,
				01FD38B91CC948F200326408 /* Scope.swift */,
				01B061E01CCE992D00F515E6 /* ErrorCode.swift */,
			);
			name = Types;
			sourceTree = "<group>";
		};
		01B061D61CCAC19100F515E6 /* Extensions */ = {
			isa = PBXGroup;
			children = (
				01FD38B01CC948F200326408 /* NSError+Extensions.swift */,
				01FD38BA1CC948F200326408 /* String+Parameters.swift */,
				01FD38D81CC948F200326408 /* VIMObjectMapper+Generic.swift */,
				3C9F57C41CF7783E0076B296 /* NSURLSessionConfiguration+Extensions.swift */,
			);
			name = Extensions;
			sourceTree = "<group>";
		};
		01B061D71CCAC1B300F515E6 /* Authentication */ = {
			isa = PBXGroup;
			children = (
				01FD38AB1CC948F200326408 /* AuthenticationController.swift */,
				01FD38B21CC948F200326408 /* Request+Authentication.swift */,
				01FD38A91CC948F200326408 /* AccountStore.swift */,
				01FD38AE1CC948F200326408 /* KeychainStore.swift */,
			);
			name = Authentication;
			sourceTree = "<group>";
		};
		01B061D81CCAC1E100F515E6 /* Client */ = {
			isa = PBXGroup;
			children = (
				01B061DB1CCAC27000F515E6 /* Request Constructors */,
				01B061D91CCAC25700F515E6 /* Session */,
				01B061DA1CCAC25F00F515E6 /* Cache */,
				01FD38CD1CC948F200326408 /* VimeoClient.swift */,
				01FD38AC1CC948F200326408 /* Constants.swift */,
				01B061DE1CCE8BBB00F515E6 /* Notification.swift */,
			);
			name = Client;
			sourceTree = "<group>";
		};
		01B061D91CCAC25700F515E6 /* Session */ = {
			isa = PBXGroup;
			children = (
				01FD38D21CC948F200326408 /* VimeoSessionManager.swift */,
				01FD38D31CC948F200326408 /* VimeoSessionManager+Constructors.swift */,
				01FD38D01CC948F200326408 /* VimeoRequestSerializer.swift */,
				01FD38D11CC948F200326408 /* VimeoResponseSerializer.swift */,
			);
			name = Session;
			sourceTree = "<group>";
		};
		01B061DA1CCAC25F00F515E6 /* Cache */ = {
			isa = PBXGroup;
			children = (
				01FD38B71CC948F200326408 /* ResponseCache.swift */,
				01FD38B31CC948F200326408 /* Request+Cache.swift */,
			);
			name = Cache;
			sourceTree = "<group>";
		};
		01B061DB1CCAC27000F515E6 /* Request Constructors */ = {
			isa = PBXGroup;
			children = (
				3C91DA371CCFEFB300DCF8BD /* Request+Soundtrack.swift */,
				01FD38B51CC948F200326408 /* Request+Video.swift */,
				01FD38B41CC948F200326408 /* Request+User.swift */,
				016259BF1CD017170004D4AF /* Request+Category.swift */,
				016259C01CD017170004D4AF /* Request+Channel.swift */,
				01B061E61CCFBBB000F515E6 /* Request+Toggle.swift */,
			);
			name = "Request Constructors";
			sourceTree = "<group>";
		};
		01B5C85A1CC826D800694F4A = {
			isa = PBXGroup;
			children = (
				01B5C8D71CC8271A00694F4A /* VimeoNetworking */,
				01B5C8721CC826D800694F4A /* VimeoNetworkingTests */,
				01B5C8651CC826D800694F4A /* Products */,
				B032718DC2309E311A8CADCF /* Pods */,
				7ED83D93FDAEA5F2CB64434B /* Frameworks */,
			);
			sourceTree = "<group>";
		};
		01B5C8651CC826D800694F4A /* Products */ = {
			isa = PBXGroup;
			children = (
				01B5C8641CC826D800694F4A /* VimeoNetworking.framework */,
				01B5C86E1CC826D800694F4A /* VimeoNetworkingTests.xctest */,
			);
			name = Products;
			sourceTree = "<group>";
		};
		01B5C8721CC826D800694F4A /* VimeoNetworkingTests */ = {
			isa = PBXGroup;
			children = (
				01B5C8731CC826D800694F4A /* VimeoNetworkingTests.swift */,
				01B5C8751CC826D800694F4A /* Info.plist */,
			);
			path = VimeoNetworkingTests;
			sourceTree = "<group>";
		};
		01B5C8D71CC8271A00694F4A /* VimeoNetworking */ = {
			isa = PBXGroup;
			children = (
				01B061D81CCAC1E100F515E6 /* Client */,
				01B061D71CCAC1B300F515E6 /* Authentication */,
				01FD394D1CC9508200326408 /* Models */,
				01CDBEF81CEBA1F10093DDF4 /* Object Mapping */,
				01B061D51CCAC17C00F515E6 /* Types */,
				01B061D61CCAC19100F515E6 /* Extensions */,
				016259B81CD0030B0004D4AF /* Utilities */,
				01FD38AD1CC948F200326408 /* digicert-sha2.cer */,
				01B5C8691CC826D800694F4A /* Info.plist */,
				01B5C8671CC826D800694F4A /* VimeoNetworking.h */,
			);
			name = VimeoNetworking;
			sourceTree = SOURCE_ROOT;
		};
		01CDBEF81CEBA1F10093DDF4 /* Object Mapping */ = {
			isa = PBXGroup;
			children = (
				01CDBEF91CEBA2030093DDF4 /* VIMMappable.h */,
				01CDBEFA1CEBA2030093DDF4 /* VIMModelObject.h */,
				01CDBEFB1CEBA2030093DDF4 /* VIMModelObject.m */,
				01CDBEFC1CEBA2030093DDF4 /* VIMObjectMapper.h */,
				01CDBEFD1CEBA2030093DDF4 /* VIMObjectMapper.m */,
			);
			name = "Object Mapping";
			sourceTree = "<group>";
		};
		01FD394D1CC9508200326408 /* Models */ = {
			isa = PBXGroup;
			children = (
				01FD38BF1CC948F200326408 /* VIMAccount.h */,
				01FD38C01CC948F200326408 /* VIMAccount.m */,
				01FD38C11CC948F200326408 /* VIMActivity.h */,
				01FD38C21CC948F200326408 /* VIMActivity.m */,
				01FD38C31CC948F200326408 /* VIMAppeal.h */,
				01FD38C41CC948F200326408 /* VIMAppeal.m */,
				01FD38C51CC948F200326408 /* VIMCategory.h */,
				01FD38C61CC948F200326408 /* VIMCategory.m */,
				01FD38C71CC948F200326408 /* VIMChannel.h */,
				01FD38C81CC948F200326408 /* VIMChannel.m */,
				01FD38C91CC948F200326408 /* VIMComment.h */,
				01FD38CA1CC948F200326408 /* VIMComment.m */,
				01FD38CB1CC948F200326408 /* VIMConnection.h */,
				01FD38CC1CC948F200326408 /* VIMConnection.m */,
				01FD38D41CC948F200326408 /* VIMGroup.h */,
				01FD38D51CC948F200326408 /* VIMGroup.m */,
				01FD38D61CC948F200326408 /* VIMInteraction.h */,
				01FD38D71CC948F200326408 /* VIMInteraction.m */,
				01FD38D91CC948F200326408 /* VIMPicture.h */,
				01FD38DA1CC948F200326408 /* VIMPicture.m */,
				01FD38DB1CC948F200326408 /* VIMPictureCollection.h */,
				01FD38DC1CC948F200326408 /* VIMPictureCollection.m */,
				01FD38DD1CC948F200326408 /* VIMPreference.h */,
				01FD38DE1CC948F200326408 /* VIMPreference.m */,
				01FD38DF1CC948F200326408 /* VIMPrivacy.h */,
				01FD38E01CC948F200326408 /* VIMPrivacy.m */,
				01FD38E11CC948F200326408 /* VIMQuantityQuota.h */,
				01FD38E21CC948F200326408 /* VIMQuantityQuota.m */,
				01FD39491CC9497900326408 /* VIMUploadQuota.h */,
				01FD394A1CC9497900326408 /* VIMUploadQuota.m */,
				01FD38E31CC948F200326408 /* VIMSizeQuota.h */,
				01FD38E41CC948F200326408 /* VIMSizeQuota.m */,
				01FD38E51CC948F200326408 /* VIMTag.h */,
				01FD38E61CC948F200326408 /* VIMTag.m */,
				01FD38E71CC948F200326408 /* VIMTrigger.h */,
				01FD38E81CC948F200326408 /* VIMTrigger.m */,
				01FD38EB1CC948F200326408 /* VIMUploadTicket.h */,
				01FD38EC1CC948F200326408 /* VIMUploadTicket.m */,
				01FD38ED1CC948F200326408 /* VIMUser.h */,
				01FD38EE1CC948F200326408 /* VIMUser.m */,
				01FD38EF1CC948F200326408 /* VIMVideo.h */,
				01FD38F01CC948F200326408 /* VIMVideo.m */,
				01FD38F11CC948F200326408 /* VIMVideoFile.h */,
				01FD38F21CC948F200326408 /* VIMVideoFile.m */,
				01FD38F31CC948F200326408 /* VIMVideoLog.h */,
				01FD38F41CC948F200326408 /* VIMVideoLog.m */,
				01FD38F51CC948F200326408 /* VIMVideoPreference.h */,
				01FD38F61CC948F200326408 /* VIMVideoPreference.m */,
				01FD38F71CC948F200326408 /* VIMVideoUtils.h */,
				01FD38F81CC948F200326408 /* VIMVideoUtils.m */,
				3C91DA321CCFEBF200DCF8BD /* VIMSoundtrack.h */,
				3C91DA331CCFEBF200DCF8BD /* VIMSoundtrack.m */,
				018483871CE0D9E2008305A4 /* PinCodeInfo.swift */,
			);
			name = Models;
			sourceTree = "<group>";
		};
		7ED83D93FDAEA5F2CB64434B /* Frameworks */ = {
			isa = PBXGroup;
			children = (
				0AF246275B609406583D4109 /* Pods_VimeoNetworking.framework */,
			);
			name = Frameworks;
			sourceTree = "<group>";
		};
		B032718DC2309E311A8CADCF /* Pods */ = {
			isa = PBXGroup;
			children = (
				B4D33B98CE4A2315048D6766 /* Pods-VimeoNetworking.debug.xcconfig */,
				93F914B1FADB01FAF61EF363 /* Pods-VimeoNetworking.release.xcconfig */,
			);
			name = Pods;
			sourceTree = "<group>";
		};
/* End PBXGroup section */

/* Begin PBXHeadersBuildPhase section */
		01B5C8611CC826D800694F4A /* Headers */ = {
			isa = PBXHeadersBuildPhase;
			buildActionMask = 2147483647;
			files = (
				01FD39471CC948F300326408 /* VIMVideoUtils.h in Headers */,
				01FD393F1CC948F300326408 /* VIMVideo.h in Headers */,
				01FD392B1CC948F300326408 /* VIMPictureCollection.h in Headers */,
				01FD39191CC948F300326408 /* VIMComment.h in Headers */,
				01CDBF011CEBA2030093DDF4 /* VIMObjectMapper.h in Headers */,
				01FD394B1CC9497900326408 /* VIMUploadQuota.h in Headers */,
				01FD392D1CC948F300326408 /* VIMPreference.h in Headers */,
				01CDBEFE1CEBA2030093DDF4 /* VIMMappable.h in Headers */,
				01FD39131CC948F300326408 /* VIMAppeal.h in Headers */,
				01FD39411CC948F300326408 /* VIMVideoFile.h in Headers */,
				01FD39291CC948F300326408 /* VIMPicture.h in Headers */,
				01FD39111CC948F300326408 /* VIMActivity.h in Headers */,
				01FD39371CC948F300326408 /* VIMTrigger.h in Headers */,
				01FD392F1CC948F300326408 /* VIMPrivacy.h in Headers */,
				01FD390F1CC948F300326408 /* VIMAccount.h in Headers */,
				01FD39311CC948F300326408 /* VIMQuantityQuota.h in Headers */,
				01FD39151CC948F300326408 /* VIMCategory.h in Headers */,
				01FD39431CC948F300326408 /* VIMVideoLog.h in Headers */,
				01FD39171CC948F300326408 /* VIMChannel.h in Headers */,
				3C91DA341CCFEBF200DCF8BD /* VIMSoundtrack.h in Headers */,
				01FD39351CC948F300326408 /* VIMTag.h in Headers */,
				014A1E061CE26C4F00EC4681 /* Objc_ExceptionCatcher.h in Headers */,
				01FD39331CC948F300326408 /* VIMSizeQuota.h in Headers */,
				01FD39451CC948F300326408 /* VIMVideoPreference.h in Headers */,
				01FD39261CC948F300326408 /* VIMInteraction.h in Headers */,
				01FD393B1CC948F300326408 /* VIMUploadTicket.h in Headers */,
				01FD393D1CC948F300326408 /* VIMUser.h in Headers */,
				01FD391B1CC948F300326408 /* VIMConnection.h in Headers */,
				01B5C8681CC826D800694F4A /* VimeoNetworking.h in Headers */,
				01CDBEFF1CEBA2030093DDF4 /* VIMModelObject.h in Headers */,
				01FD39241CC948F300326408 /* VIMGroup.h in Headers */,
			);
			runOnlyForDeploymentPostprocessing = 0;
		};
/* End PBXHeadersBuildPhase section */

/* Begin PBXNativeTarget section */
		01B5C8631CC826D800694F4A /* VimeoNetworking */ = {
			isa = PBXNativeTarget;
			buildConfigurationList = 01B5C8781CC826D800694F4A /* Build configuration list for PBXNativeTarget "VimeoNetworking" */;
			buildPhases = (
				9BAF027AEFF249724BEB30E5 /* Check Pods Manifest.lock */,
				01B5C85F1CC826D800694F4A /* Sources */,
				01B5C8601CC826D800694F4A /* Frameworks */,
				01B5C8611CC826D800694F4A /* Headers */,
				01B5C8621CC826D800694F4A /* Resources */,
				8CD5A884E73963056273598C /* Copy Pods Resources */,
			);
			buildRules = (
			);
			dependencies = (
			);
			name = VimeoNetworking;
			productName = VimeoNetworking;
			productReference = 01B5C8641CC826D800694F4A /* VimeoNetworking.framework */;
			productType = "com.apple.product-type.framework";
		};
		01B5C86D1CC826D800694F4A /* VimeoNetworkingTests */ = {
			isa = PBXNativeTarget;
			buildConfigurationList = 01B5C87B1CC826D800694F4A /* Build configuration list for PBXNativeTarget "VimeoNetworkingTests" */;
			buildPhases = (
				01B5C86A1CC826D800694F4A /* Sources */,
				01B5C86B1CC826D800694F4A /* Frameworks */,
				01B5C86C1CC826D800694F4A /* Resources */,
			);
			buildRules = (
			);
			dependencies = (
				01B5C8711CC826D800694F4A /* PBXTargetDependency */,
			);
			name = VimeoNetworkingTests;
			productName = VimeoNetworkingTests;
			productReference = 01B5C86E1CC826D800694F4A /* VimeoNetworkingTests.xctest */;
			productType = "com.apple.product-type.bundle.unit-test";
		};
/* End PBXNativeTarget section */

/* Begin PBXProject section */
		01B5C85B1CC826D800694F4A /* Project object */ = {
			isa = PBXProject;
			attributes = {
				LastSwiftUpdateCheck = 0730;
				LastUpgradeCheck = 0730;
				ORGANIZATIONNAME = Vimeo;
				TargetAttributes = {
					01B5C8631CC826D800694F4A = {
						CreatedOnToolsVersion = 7.3;
					};
					01B5C86D1CC826D800694F4A = {
						CreatedOnToolsVersion = 7.3;
					};
				};
			};
			buildConfigurationList = 01B5C85E1CC826D800694F4A /* Build configuration list for PBXProject "VimeoNetworking" */;
			compatibilityVersion = "Xcode 3.2";
			developmentRegion = English;
			hasScannedForEncodings = 0;
			knownRegions = (
				en,
			);
			mainGroup = 01B5C85A1CC826D800694F4A;
			productRefGroup = 01B5C8651CC826D800694F4A /* Products */;
			projectDirPath = "";
			projectRoot = "";
			targets = (
				01B5C8631CC826D800694F4A /* VimeoNetworking */,
				01B5C86D1CC826D800694F4A /* VimeoNetworkingTests */,
			);
		};
/* End PBXProject section */

/* Begin PBXResourcesBuildPhase section */
		01B5C8621CC826D800694F4A /* Resources */ = {
			isa = PBXResourcesBuildPhase;
			buildActionMask = 2147483647;
			files = (
				01FD38FD1CC948F200326408 /* digicert-sha2.cer in Resources */,
			);
			runOnlyForDeploymentPostprocessing = 0;
		};
		01B5C86C1CC826D800694F4A /* Resources */ = {
			isa = PBXResourcesBuildPhase;
			buildActionMask = 2147483647;
			files = (
			);
			runOnlyForDeploymentPostprocessing = 0;
		};
/* End PBXResourcesBuildPhase section */

/* Begin PBXShellScriptBuildPhase section */
		8CD5A884E73963056273598C /* Copy Pods Resources */ = {
			isa = PBXShellScriptBuildPhase;
			buildActionMask = 2147483647;
			files = (
			);
			inputPaths = (
			);
			name = "Copy Pods Resources";
			outputPaths = (
			);
			runOnlyForDeploymentPostprocessing = 0;
			shellPath = /bin/sh;
			shellScript = "\"${SRCROOT}/../Pods/Target Support Files/Pods-VimeoNetworking/Pods-VimeoNetworking-resources.sh\"\n";
			showEnvVarsInLog = 0;
		};
		9BAF027AEFF249724BEB30E5 /* Check Pods Manifest.lock */ = {
			isa = PBXShellScriptBuildPhase;
			buildActionMask = 2147483647;
			files = (
			);
			inputPaths = (
			);
			name = "Check Pods Manifest.lock";
			outputPaths = (
			);
			runOnlyForDeploymentPostprocessing = 0;
			shellPath = /bin/sh;
			shellScript = "diff \"${PODS_ROOT}/../Podfile.lock\" \"${PODS_ROOT}/Manifest.lock\" > /dev/null\nif [[ $? != 0 ]] ; then\n    cat << EOM\nerror: The sandbox is not in sync with the Podfile.lock. Run 'pod install' or update your CocoaPods installation.\nEOM\n    exit 1\nfi\n";
			showEnvVarsInLog = 0;
		};
/* End PBXShellScriptBuildPhase section */

/* Begin PBXSourcesBuildPhase section */
		01B5C85F1CC826D800694F4A /* Sources */ = {
			isa = PBXSourcesBuildPhase;
			buildActionMask = 2147483647;
			files = (
				01CDBF021CEBA2030093DDF4 /* VIMObjectMapper.m in Sources */,
				018483881CE0D9E2008305A4 /* PinCodeInfo.swift in Sources */,
				01FD39091CC948F200326408 /* Scope.swift in Sources */,
				01FD39271CC948F300326408 /* VIMInteraction.m in Sources */,
				01FD39251CC948F300326408 /* VIMGroup.m in Sources */,
				01FD38FB1CC948F200326408 /* AuthenticationController.swift in Sources */,
				01FD39481CC948F300326408 /* VIMVideoUtils.m in Sources */,
				01FD39011CC948F200326408 /* Request.swift in Sources */,
				01FD391D1CC948F300326408 /* VimeoClient.swift in Sources */,
				01B061E71CCFBBB000F515E6 /* Request+Toggle.swift in Sources */,
				01FD39231CC948F300326408 /* VimeoSessionManager+Constructors.swift in Sources */,
				01FD39201CC948F300326408 /* VimeoRequestSerializer.swift in Sources */,
				01FD39281CC948F300326408 /* VIMObjectMapper+Generic.swift in Sources */,
				01FD39161CC948F300326408 /* VIMCategory.m in Sources */,
				01FD39181CC948F300326408 /* VIMChannel.m in Sources */,
				01FD39421CC948F300326408 /* VIMVideoFile.m in Sources */,
				01FD39301CC948F300326408 /* VIMPrivacy.m in Sources */,
				01CDBF001CEBA2030093DDF4 /* VIMModelObject.m in Sources */,
				01FD394C1CC9497900326408 /* VIMUploadQuota.m in Sources */,
				01FD39341CC948F300326408 /* VIMSizeQuota.m in Sources */,
				014A1E071CE26C4F00EC4681 /* Objc_ExceptionCatcher.m in Sources */,
				01FD39461CC948F300326408 /* VIMVideoPreference.m in Sources */,
				01FD38FF1CC948F200326408 /* Mappable.swift in Sources */,
				01FD393E1CC948F300326408 /* VIMUser.m in Sources */,
				01FD39211CC948F300326408 /* VimeoResponseSerializer.swift in Sources */,
				01FD38FA1CC948F200326408 /* AppConfiguration.swift in Sources */,
				01FD39361CC948F300326408 /* VIMTag.m in Sources */,
				01FD39381CC948F300326408 /* VIMTrigger.m in Sources */,
				3C91DA3A1CCFF27900DCF8BD /* Request+Soundtrack.swift in Sources */,
				01B061DF1CCE8BBB00F515E6 /* Notification.swift in Sources */,
				01FD39031CC948F200326408 /* Request+Cache.swift in Sources */,
				01FD39321CC948F300326408 /* VIMQuantityQuota.m in Sources */,
				3C91DA351CCFEBF200DCF8BD /* VIMSoundtrack.m in Sources */,
				01FD39051CC948F200326408 /* Request+Video.swift in Sources */,
				3C9F57C51CF7783E0076B296 /* NSURLSessionConfiguration+Extensions.swift in Sources */,
				016259C11CD017170004D4AF /* Request+Category.swift in Sources */,
				016259C21CD017170004D4AF /* Request+Channel.swift in Sources */,
				01FD39081CC948F200326408 /* Result.swift in Sources */,
				01FD39141CC948F300326408 /* VIMAppeal.m in Sources */,
				01FD39061CC948F200326408 /* Response.swift in Sources */,
				01FD392E1CC948F300326408 /* VIMPreference.m in Sources */,
				01FD38F91CC948F200326408 /* AccountStore.swift in Sources */,
				01FD38FC1CC948F200326408 /* Constants.swift in Sources */,
				01FD39071CC948F200326408 /* ResponseCache.swift in Sources */,
				01FD39401CC948F300326408 /* VIMVideo.m in Sources */,
				01FD39021CC948F200326408 /* Request+Authentication.swift in Sources */,
				01FD39221CC948F300326408 /* VimeoSessionManager.swift in Sources */,
				01FD390A1CC948F200326408 /* String+Parameters.swift in Sources */,
				01B061E11CCE992D00F515E6 /* ErrorCode.swift in Sources */,
				01FD391C1CC948F300326408 /* VIMConnection.m in Sources */,
				01FD39441CC948F300326408 /* VIMVideoLog.m in Sources */,
				01FD39001CC948F200326408 /* NSError+Extensions.swift in Sources */,
				016259BE1CD006EF0004D4AF /* ExceptionCatcher+Swift.swift in Sources */,
				01FD39101CC948F300326408 /* VIMAccount.m in Sources */,
				01FD393C1CC948F300326408 /* VIMUploadTicket.m in Sources */,
				01FD391A1CC948F300326408 /* VIMComment.m in Sources */,
				01FD38FE1CC948F200326408 /* KeychainStore.swift in Sources */,
				01FD39041CC948F200326408 /* Request+User.swift in Sources */,
				01FD39121CC948F300326408 /* VIMActivity.m in Sources */,
				01FD392A1CC948F300326408 /* VIMPicture.m in Sources */,
				01FD392C1CC948F300326408 /* VIMPictureCollection.m in Sources */,
			);
			runOnlyForDeploymentPostprocessing = 0;
		};
		01B5C86A1CC826D800694F4A /* Sources */ = {
			isa = PBXSourcesBuildPhase;
			buildActionMask = 2147483647;
			files = (
				01B5C8741CC826D800694F4A /* VimeoNetworkingTests.swift in Sources */,
			);
			runOnlyForDeploymentPostprocessing = 0;
		};
/* End PBXSourcesBuildPhase section */

/* Begin PBXTargetDependency section */
		01B5C8711CC826D800694F4A /* PBXTargetDependency */ = {
			isa = PBXTargetDependency;
			target = 01B5C8631CC826D800694F4A /* VimeoNetworking */;
			targetProxy = 01B5C8701CC826D800694F4A /* PBXContainerItemProxy */;
		};
/* End PBXTargetDependency section */

/* Begin XCBuildConfiguration section */
		01B5C8761CC826D800694F4A /* Debug */ = {
			isa = XCBuildConfiguration;
			buildSettings = {
				ALWAYS_SEARCH_USER_PATHS = NO;
				CLANG_ANALYZER_NONNULL = YES;
				CLANG_CXX_LANGUAGE_STANDARD = "gnu++0x";
				CLANG_CXX_LIBRARY = "libc++";
				CLANG_ENABLE_MODULES = YES;
				CLANG_ENABLE_OBJC_ARC = YES;
				CLANG_WARN_BOOL_CONVERSION = YES;
				CLANG_WARN_CONSTANT_CONVERSION = YES;
				CLANG_WARN_DIRECT_OBJC_ISA_USAGE = YES_ERROR;
				CLANG_WARN_EMPTY_BODY = YES;
				CLANG_WARN_ENUM_CONVERSION = YES;
				CLANG_WARN_INT_CONVERSION = YES;
				CLANG_WARN_OBJC_ROOT_CLASS = YES_ERROR;
				CLANG_WARN_UNREACHABLE_CODE = YES;
				CLANG_WARN__DUPLICATE_METHOD_MATCH = YES;
				"CODE_SIGN_IDENTITY[sdk=iphoneos*]" = "iPhone Developer";
				COPY_PHASE_STRIP = NO;
				CURRENT_PROJECT_VERSION = 1;
				DEBUG_INFORMATION_FORMAT = dwarf;
				ENABLE_STRICT_OBJC_MSGSEND = YES;
				ENABLE_TESTABILITY = YES;
				GCC_C_LANGUAGE_STANDARD = gnu99;
				GCC_DYNAMIC_NO_PIC = NO;
				GCC_NO_COMMON_BLOCKS = YES;
				GCC_OPTIMIZATION_LEVEL = 0;
				GCC_PREPROCESSOR_DEFINITIONS = (
					"DEBUG=1",
					"$(inherited)",
				);
				GCC_WARN_64_TO_32_BIT_CONVERSION = YES;
				GCC_WARN_ABOUT_RETURN_TYPE = YES_ERROR;
				GCC_WARN_UNDECLARED_SELECTOR = YES;
				GCC_WARN_UNINITIALIZED_AUTOS = YES_AGGRESSIVE;
				GCC_WARN_UNUSED_FUNCTION = YES;
				GCC_WARN_UNUSED_VARIABLE = YES;
				IPHONEOS_DEPLOYMENT_TARGET = 9.3;
				MTL_ENABLE_DEBUG_INFO = YES;
				ONLY_ACTIVE_ARCH = YES;
				SDKROOT = iphoneos;
				SWIFT_OPTIMIZATION_LEVEL = "-Onone";
				TARGETED_DEVICE_FAMILY = "1,2";
				VERSIONING_SYSTEM = "apple-generic";
				VERSION_INFO_PREFIX = "";
			};
			name = Debug;
		};
		01B5C8771CC826D800694F4A /* Release */ = {
			isa = XCBuildConfiguration;
			buildSettings = {
				ALWAYS_SEARCH_USER_PATHS = NO;
				CLANG_ANALYZER_NONNULL = YES;
				CLANG_CXX_LANGUAGE_STANDARD = "gnu++0x";
				CLANG_CXX_LIBRARY = "libc++";
				CLANG_ENABLE_MODULES = YES;
				CLANG_ENABLE_OBJC_ARC = YES;
				CLANG_WARN_BOOL_CONVERSION = YES;
				CLANG_WARN_CONSTANT_CONVERSION = YES;
				CLANG_WARN_DIRECT_OBJC_ISA_USAGE = YES_ERROR;
				CLANG_WARN_EMPTY_BODY = YES;
				CLANG_WARN_ENUM_CONVERSION = YES;
				CLANG_WARN_INT_CONVERSION = YES;
				CLANG_WARN_OBJC_ROOT_CLASS = YES_ERROR;
				CLANG_WARN_UNREACHABLE_CODE = YES;
				CLANG_WARN__DUPLICATE_METHOD_MATCH = YES;
				"CODE_SIGN_IDENTITY[sdk=iphoneos*]" = "iPhone Developer";
				COPY_PHASE_STRIP = NO;
				CURRENT_PROJECT_VERSION = 1;
				DEBUG_INFORMATION_FORMAT = "dwarf-with-dsym";
				ENABLE_NS_ASSERTIONS = NO;
				ENABLE_STRICT_OBJC_MSGSEND = YES;
				GCC_C_LANGUAGE_STANDARD = gnu99;
				GCC_NO_COMMON_BLOCKS = YES;
				GCC_WARN_64_TO_32_BIT_CONVERSION = YES;
				GCC_WARN_ABOUT_RETURN_TYPE = YES_ERROR;
				GCC_WARN_UNDECLARED_SELECTOR = YES;
				GCC_WARN_UNINITIALIZED_AUTOS = YES_AGGRESSIVE;
				GCC_WARN_UNUSED_FUNCTION = YES;
				GCC_WARN_UNUSED_VARIABLE = YES;
				IPHONEOS_DEPLOYMENT_TARGET = 9.3;
				MTL_ENABLE_DEBUG_INFO = NO;
				SDKROOT = iphoneos;
				TARGETED_DEVICE_FAMILY = "1,2";
				VALIDATE_PRODUCT = YES;
				VERSIONING_SYSTEM = "apple-generic";
				VERSION_INFO_PREFIX = "";
			};
			name = Release;
		};
		01B5C8791CC826D800694F4A /* Debug */ = {
			isa = XCBuildConfiguration;
			baseConfigurationReference = B4D33B98CE4A2315048D6766 /* Pods-VimeoNetworking.debug.xcconfig */;
			buildSettings = {
				APPLICATION_EXTENSION_API_ONLY = NO;
				CLANG_ENABLE_MODULES = YES;
				DEFINES_MODULE = YES;
				DYLIB_COMPATIBILITY_VERSION = 1;
				DYLIB_CURRENT_VERSION = 1;
				DYLIB_INSTALL_NAME_BASE = "@rpath";
				INFOPLIST_FILE = VimeoNetworking/Info.plist;
				INSTALL_PATH = "$(LOCAL_LIBRARY_DIR)/Frameworks";
				IPHONEOS_DEPLOYMENT_TARGET = 8.0;
				LD_RUNPATH_SEARCH_PATHS = "$(inherited) @executable_path/Frameworks @loader_path/Frameworks";
				PRODUCT_BUNDLE_IDENTIFIER = com.vimeo.VimeoNetworking;
				PRODUCT_NAME = "$(TARGET_NAME)";
				SKIP_INSTALL = YES;
				SWIFT_OBJC_BRIDGING_HEADER = "";
				SWIFT_OPTIMIZATION_LEVEL = "-Onone";
			};
			name = Debug;
		};
		01B5C87A1CC826D800694F4A /* Release */ = {
			isa = XCBuildConfiguration;
			baseConfigurationReference = 93F914B1FADB01FAF61EF363 /* Pods-VimeoNetworking.release.xcconfig */;
			buildSettings = {
				APPLICATION_EXTENSION_API_ONLY = NO;
				CLANG_ENABLE_MODULES = YES;
				DEFINES_MODULE = YES;
				DYLIB_COMPATIBILITY_VERSION = 1;
				DYLIB_CURRENT_VERSION = 1;
				DYLIB_INSTALL_NAME_BASE = "@rpath";
				INFOPLIST_FILE = VimeoNetworking/Info.plist;
				INSTALL_PATH = "$(LOCAL_LIBRARY_DIR)/Frameworks";
				IPHONEOS_DEPLOYMENT_TARGET = 8.0;
				LD_RUNPATH_SEARCH_PATHS = "$(inherited) @executable_path/Frameworks @loader_path/Frameworks";
				PRODUCT_BUNDLE_IDENTIFIER = com.vimeo.VimeoNetworking;
				PRODUCT_NAME = "$(TARGET_NAME)";
				SKIP_INSTALL = YES;
				SWIFT_OBJC_BRIDGING_HEADER = "";
			};
			name = Release;
		};
		01B5C87C1CC826D800694F4A /* Debug */ = {
			isa = XCBuildConfiguration;
			buildSettings = {
				INFOPLIST_FILE = VimeoNetworkingTests/Info.plist;
				LD_RUNPATH_SEARCH_PATHS = "$(inherited) @executable_path/Frameworks @loader_path/Frameworks";
				PRODUCT_BUNDLE_IDENTIFIER = com.vimeo.VimeoNetworkingTests;
				PRODUCT_NAME = "$(TARGET_NAME)";
			};
			name = Debug;
		};
		01B5C87D1CC826D800694F4A /* Release */ = {
			isa = XCBuildConfiguration;
			buildSettings = {
				INFOPLIST_FILE = VimeoNetworkingTests/Info.plist;
				LD_RUNPATH_SEARCH_PATHS = "$(inherited) @executable_path/Frameworks @loader_path/Frameworks";
				PRODUCT_BUNDLE_IDENTIFIER = com.vimeo.VimeoNetworkingTests;
				PRODUCT_NAME = "$(TARGET_NAME)";
			};
			name = Release;
		};
/* End XCBuildConfiguration section */

/* Begin XCConfigurationList section */
		01B5C85E1CC826D800694F4A /* Build configuration list for PBXProject "VimeoNetworking" */ = {
			isa = XCConfigurationList;
			buildConfigurations = (
				01B5C8761CC826D800694F4A /* Debug */,
				01B5C8771CC826D800694F4A /* Release */,
			);
			defaultConfigurationIsVisible = 0;
			defaultConfigurationName = Release;
		};
		01B5C8781CC826D800694F4A /* Build configuration list for PBXNativeTarget "VimeoNetworking" */ = {
			isa = XCConfigurationList;
			buildConfigurations = (
				01B5C8791CC826D800694F4A /* Debug */,
				01B5C87A1CC826D800694F4A /* Release */,
			);
			defaultConfigurationIsVisible = 0;
			defaultConfigurationName = Release;
		};
		01B5C87B1CC826D800694F4A /* Build configuration list for PBXNativeTarget "VimeoNetworkingTests" */ = {
			isa = XCConfigurationList;
			buildConfigurations = (
				01B5C87C1CC826D800694F4A /* Debug */,
				01B5C87D1CC826D800694F4A /* Release */,
			);
			defaultConfigurationIsVisible = 0;
			defaultConfigurationName = Release;
		};
/* End XCConfigurationList section */
	};
	rootObject = 01B5C85B1CC826D800694F4A /* Project object */;
}<|MERGE_RESOLUTION|>--- conflicted
+++ resolved
@@ -101,10 +101,7 @@
 		3C91DA341CCFEBF200DCF8BD /* VIMSoundtrack.h in Headers */ = {isa = PBXBuildFile; fileRef = 3C91DA321CCFEBF200DCF8BD /* VIMSoundtrack.h */; settings = {ATTRIBUTES = (Public, ); }; };
 		3C91DA351CCFEBF200DCF8BD /* VIMSoundtrack.m in Sources */ = {isa = PBXBuildFile; fileRef = 3C91DA331CCFEBF200DCF8BD /* VIMSoundtrack.m */; };
 		3C91DA3A1CCFF27900DCF8BD /* Request+Soundtrack.swift in Sources */ = {isa = PBXBuildFile; fileRef = 3C91DA371CCFEFB300DCF8BD /* Request+Soundtrack.swift */; };
-<<<<<<< HEAD
-=======
 		3C9F57C51CF7783E0076B296 /* NSURLSessionConfiguration+Extensions.swift in Sources */ = {isa = PBXBuildFile; fileRef = 3C9F57C41CF7783E0076B296 /* NSURLSessionConfiguration+Extensions.swift */; };
->>>>>>> d6a8092f
 		B59A9DE6C5CBD60F8F0FA02A /* Pods_VimeoNetworking.framework in Frameworks */ = {isa = PBXBuildFile; fileRef = 0AF246275B609406583D4109 /* Pods_VimeoNetworking.framework */; };
 /* End PBXBuildFile section */
 
@@ -217,10 +214,7 @@
 		3C91DA321CCFEBF200DCF8BD /* VIMSoundtrack.h */ = {isa = PBXFileReference; fileEncoding = 4; lastKnownFileType = sourcecode.c.h; name = VIMSoundtrack.h; path = VimeoNetworking/Models/VIMSoundtrack.h; sourceTree = "<group>"; };
 		3C91DA331CCFEBF200DCF8BD /* VIMSoundtrack.m */ = {isa = PBXFileReference; fileEncoding = 4; lastKnownFileType = sourcecode.c.objc; name = VIMSoundtrack.m; path = VimeoNetworking/Models/VIMSoundtrack.m; sourceTree = "<group>"; };
 		3C91DA371CCFEFB300DCF8BD /* Request+Soundtrack.swift */ = {isa = PBXFileReference; fileEncoding = 4; lastKnownFileType = sourcecode.swift; name = "Request+Soundtrack.swift"; path = "VimeoNetworking/Request+Soundtrack.swift"; sourceTree = "<group>"; };
-<<<<<<< HEAD
-=======
 		3C9F57C41CF7783E0076B296 /* NSURLSessionConfiguration+Extensions.swift */ = {isa = PBXFileReference; fileEncoding = 4; lastKnownFileType = sourcecode.swift; name = "NSURLSessionConfiguration+Extensions.swift"; path = "VimeoNetworking/NSURLSessionConfiguration+Extensions.swift"; sourceTree = "<group>"; };
->>>>>>> d6a8092f
 		93F914B1FADB01FAF61EF363 /* Pods-VimeoNetworking.release.xcconfig */ = {isa = PBXFileReference; includeInIndex = 1; lastKnownFileType = text.xcconfig; name = "Pods-VimeoNetworking.release.xcconfig"; path = "../Pods/Target Support Files/Pods-VimeoNetworking/Pods-VimeoNetworking.release.xcconfig"; sourceTree = "<group>"; };
 		B4D33B98CE4A2315048D6766 /* Pods-VimeoNetworking.debug.xcconfig */ = {isa = PBXFileReference; includeInIndex = 1; lastKnownFileType = text.xcconfig; name = "Pods-VimeoNetworking.debug.xcconfig"; path = "../Pods/Target Support Files/Pods-VimeoNetworking/Pods-VimeoNetworking.debug.xcconfig"; sourceTree = "<group>"; };
 /* End PBXFileReference section */
