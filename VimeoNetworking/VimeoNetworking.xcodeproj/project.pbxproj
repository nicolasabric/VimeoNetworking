--- conflicted
+++ resolved
@@ -7,13 +7,10 @@
 	objects = {
 
 /* Begin PBXBuildFile section */
-<<<<<<< HEAD
+		016259C11CD017170004D4AF /* Request+Category.swift in Sources */ = {isa = PBXBuildFile; fileRef = 016259BF1CD017170004D4AF /* Request+Category.swift */; };
+		016259C21CD017170004D4AF /* Request+Channel.swift in Sources */ = {isa = PBXBuildFile; fileRef = 016259C01CD017170004D4AF /* Request+Channel.swift */; };
 		014A1E061CE26C4F00EC4681 /* Objc_ExceptionCatcher.h in Headers */ = {isa = PBXBuildFile; fileRef = 014A1E041CE26C4F00EC4681 /* Objc_ExceptionCatcher.h */; settings = {ATTRIBUTES = (Public, ); }; };
 		014A1E071CE26C4F00EC4681 /* Objc_ExceptionCatcher.m in Sources */ = {isa = PBXBuildFile; fileRef = 014A1E051CE26C4F00EC4681 /* Objc_ExceptionCatcher.m */; };
-=======
-		016259C11CD017170004D4AF /* Request+Category.swift in Sources */ = {isa = PBXBuildFile; fileRef = 016259BF1CD017170004D4AF /* Request+Category.swift */; };
-		016259C21CD017170004D4AF /* Request+Channel.swift in Sources */ = {isa = PBXBuildFile; fileRef = 016259C01CD017170004D4AF /* Request+Channel.swift */; };
->>>>>>> 785f391b
 		016259BE1CD006EF0004D4AF /* ExceptionCatcher+Swift.swift in Sources */ = {isa = PBXBuildFile; fileRef = 016259BD1CD006EF0004D4AF /* ExceptionCatcher+Swift.swift */; };
 		018483881CE0D9E2008305A4 /* PinCodeInfo.swift in Sources */ = {isa = PBXBuildFile; fileRef = 018483871CE0D9E2008305A4 /* PinCodeInfo.swift */; };
 		01B061DF1CCE8BBB00F515E6 /* Notification.swift in Sources */ = {isa = PBXBuildFile; fileRef = 01B061DE1CCE8BBB00F515E6 /* Notification.swift */; };
@@ -115,13 +112,10 @@
 /* End PBXContainerItemProxy section */
 
 /* Begin PBXFileReference section */
-<<<<<<< HEAD
+		016259BF1CD017170004D4AF /* Request+Category.swift */ = {isa = PBXFileReference; fileEncoding = 4; lastKnownFileType = sourcecode.swift; name = "Request+Category.swift"; path = "VimeoNetworking/Request+Category.swift"; sourceTree = "<group>"; };
+		016259C01CD017170004D4AF /* Request+Channel.swift */ = {isa = PBXFileReference; fileEncoding = 4; lastKnownFileType = sourcecode.swift; name = "Request+Channel.swift"; path = "VimeoNetworking/Request+Channel.swift"; sourceTree = "<group>"; };
 		014A1E041CE26C4F00EC4681 /* Objc_ExceptionCatcher.h */ = {isa = PBXFileReference; fileEncoding = 4; lastKnownFileType = sourcecode.c.h; name = Objc_ExceptionCatcher.h; path = VimeoNetworking/Objc_ExceptionCatcher.h; sourceTree = "<group>"; };
 		014A1E051CE26C4F00EC4681 /* Objc_ExceptionCatcher.m */ = {isa = PBXFileReference; fileEncoding = 4; lastKnownFileType = sourcecode.c.objc; name = Objc_ExceptionCatcher.m; path = VimeoNetworking/Objc_ExceptionCatcher.m; sourceTree = "<group>"; };
-=======
-		016259BF1CD017170004D4AF /* Request+Category.swift */ = {isa = PBXFileReference; fileEncoding = 4; lastKnownFileType = sourcecode.swift; name = "Request+Category.swift"; path = "VimeoNetworking/Request+Category.swift"; sourceTree = "<group>"; };
-		016259C01CD017170004D4AF /* Request+Channel.swift */ = {isa = PBXFileReference; fileEncoding = 4; lastKnownFileType = sourcecode.swift; name = "Request+Channel.swift"; path = "VimeoNetworking/Request+Channel.swift"; sourceTree = "<group>"; };
->>>>>>> 785f391b
 		016259BD1CD006EF0004D4AF /* ExceptionCatcher+Swift.swift */ = {isa = PBXFileReference; fileEncoding = 4; lastKnownFileType = sourcecode.swift; name = "ExceptionCatcher+Swift.swift"; path = "VimeoNetworking/ExceptionCatcher+Swift.swift"; sourceTree = "<group>"; };
 		018483871CE0D9E2008305A4 /* PinCodeInfo.swift */ = {isa = PBXFileReference; fileEncoding = 4; lastKnownFileType = sourcecode.swift; name = PinCodeInfo.swift; path = VimeoNetworking/Models/PinCodeInfo.swift; sourceTree = "<group>"; };
 		01B061DE1CCE8BBB00F515E6 /* Notification.swift */ = {isa = PBXFileReference; fileEncoding = 4; lastKnownFileType = sourcecode.swift; name = Notification.swift; path = VimeoNetworking/Notification.swift; sourceTree = "<group>"; };
@@ -240,13 +234,8 @@
 		016259B81CD0030B0004D4AF /* Utilities */ = {
 			isa = PBXGroup;
 			children = (
-<<<<<<< HEAD
 				014A1E041CE26C4F00EC4681 /* Objc_ExceptionCatcher.h */,
 				014A1E051CE26C4F00EC4681 /* Objc_ExceptionCatcher.m */,
-=======
-				50222B991CE39323009E5B63 /* Objc_ExceptionCatcher.h */,
-				50222B9A1CE39323009E5B63 /* Objc_ExceptionCatcher.m */,
->>>>>>> 785f391b
 				016259BD1CD006EF0004D4AF /* ExceptionCatcher+Swift.swift */,
 			);
 			name = Utilities;
@@ -482,11 +471,7 @@
 				01FD39171CC948F300326408 /* VIMChannel.h in Headers */,
 				3C91DA341CCFEBF200DCF8BD /* VIMSoundtrack.h in Headers */,
 				01FD39351CC948F300326408 /* VIMTag.h in Headers */,
-<<<<<<< HEAD
 				014A1E061CE26C4F00EC4681 /* Objc_ExceptionCatcher.h in Headers */,
-=======
-				50222B9B1CE39323009E5B63 /* Objc_ExceptionCatcher.h in Headers */,
->>>>>>> 785f391b
 				01FD39331CC948F300326408 /* VIMSizeQuota.h in Headers */,
 				01FD39451CC948F300326408 /* VIMVideoPreference.h in Headers */,
 				01FD39261CC948F300326408 /* VIMInteraction.h in Headers */,
@@ -649,11 +634,7 @@
 				01FD39301CC948F300326408 /* VIMPrivacy.m in Sources */,
 				01FD394C1CC9497900326408 /* VIMUploadQuota.m in Sources */,
 				01FD39341CC948F300326408 /* VIMSizeQuota.m in Sources */,
-<<<<<<< HEAD
 				014A1E071CE26C4F00EC4681 /* Objc_ExceptionCatcher.m in Sources */,
-=======
-				50222B9C1CE39323009E5B63 /* Objc_ExceptionCatcher.m in Sources */,
->>>>>>> 785f391b
 				01FD39461CC948F300326408 /* VIMVideoPreference.m in Sources */,
 				01FD38FF1CC948F200326408 /* Mappable.swift in Sources */,
 				01FD393E1CC948F300326408 /* VIMUser.m in Sources */,
