//
//  VimeoClient.swift
//  VimeoNetworkingExample-iOS
//
//  Created by Huebner, Rob on 3/21/16.
//  Copyright © 2016 Vimeo. All rights reserved.
//

import Foundation

final class VimeoClient
{
    // MARK: - 
    
    enum Method: String
    {
        case GET
        case POST
        case PUT
        case PATCH
        case DELETE
    }
    
    struct RequestToken
    {
        private let task: NSURLSessionDataTask
        
        func cancel()
        {
            self.task.cancel()
        }
    }
    
    typealias RequestParameters = [String: String]
    typealias ResponseDictionary = [String: AnyObject]
    
    static let ErrorDomain = "VimeoClientErrorDomain"
    
    // TODO: make these an enum [RH] (3/30/16)
    static let ErrorInvalidDictionary = 1001
    static let ErrorNoMappingClass = 1002
    static let ErrorMappingFailed = 1003
    static let ErrorRequestMalformed = 1004
    
    // MARK: -
    
    private let sessionManager: VimeoSessionManager
    
    init(appConfiguration: AppConfiguration)
    {
        self.sessionManager = VimeoSessionManager.defaultSessionManager(appConfiguration: appConfiguration)
    }
    
    // MARK: - Authentication
    
    var authenticatedAccount: VIMAccountNew?
    {
        didSet
        {
            if let authenticatedAccount = self.authenticatedAccount
            {
                self.sessionManager.clientDidAuthenticateWithAccount(authenticatedAccount)
            }
            else
            {
                self.sessionManager.clientDidClearAccount()
            }
        }
    }
    
    var authenticatedUser: VIMUser?
    {
        return self.authenticatedAccount?.user
    }
    var isAuthenticated: Bool
    {
        return self.authenticatedAccount?.isAuthenticated() ?? false
    }
    var isAuthenticatedWithUser: Bool
    {
        return self.authenticatedAccount?.isAuthenticatedWithUser() ?? false
    }
    var isAuthenticatedWithClientCredentials: Bool
    {
        return self.authenticatedAccount?.isAuthenticatedWithClientCredentials() ?? false
    }
    
    // MARK: - Request
    
<<<<<<< HEAD
    func request<ModelType where ModelType: Mappable>(request: Request<ModelType>, completion: ResultCompletion<Response<ModelType>>.T) -> RequestToken?
=======
    // TODO: specify completion queue [RH] (3/30/16)
    func request<ModelType where ModelType: MappableResponse>(request: Request<ModelType>, completion: ResultCompletion<ModelType>.T)
>>>>>>> a539329b
    {
        let urlString = request.path
        let parameters = request.parameters
        
        let success: (NSURLSessionDataTask, AnyObject?) -> Void = { (task, responseObject) in
            self.handleRequestSuccess(request: request, task: task, responseObject: responseObject, completion: completion)
        }
        
        let failure: (NSURLSessionDataTask?, NSError) -> Void = { (task, error) in
            self.handleRequestFailure(request: request, task: task, error: error, completion: completion)
        }
        
        let task: NSURLSessionDataTask?
        
        switch request.method
        {
        case .GET:
            task = self.sessionManager.GET(urlString, parameters: parameters, success: success, failure: failure)
        case .POST:
            task = self.sessionManager.POST(urlString, parameters: parameters, success: success, failure: failure)
        case .PUT:
            task = self.sessionManager.PUT(urlString, parameters: parameters, success: success, failure: failure)
        case .PATCH:
            task = self.sessionManager.PATCH(urlString, parameters: parameters, success: success, failure: failure)
        case .DELETE:
            task = self.sessionManager.DELETE(urlString, parameters: parameters, success: success, failure: failure)
        }
        
        guard let requestTask = task
        else
        {
            let description = "VimeoClient requestSuccess returned invalid/absent dictionary"
            
            assertionFailure(description)
            
            let error = NSError(domain: self.dynamicType.ErrorDomain, code: self.dynamicType.ErrorRequestMalformed, userInfo: [NSLocalizedDescriptionKey: description])
            
            self.handleRequestFailure(request: request, task: task, error: error, completion: completion)
            
            return nil
        }
        
        return RequestToken(task: requestTask)
    }
    
<<<<<<< HEAD
    private func handleRequestSuccess<ModelType where ModelType: Mappable>(request request: Request<ModelType>, task: NSURLSessionDataTask, responseObject: AnyObject?, completion: ResultCompletion<Response<ModelType>>.T)
    {
        guard let responseDictionary = responseObject as? ResponseDictionary
=======
    private func handleRequestSuccess<ModelType where ModelType: MappableResponse>(request request: Request<ModelType>, task: NSURLSessionDataTask, responseObject: AnyObject?, completion: ResultCompletion<ModelType>.T)
    {
        // TODO: How do we handle responses where a nil 200 response is fine and expected, like watchlater? [RH] (3/30/16)
        guard let responseDictionary = responseObject as? [String: AnyObject]
>>>>>>> a539329b
        else
        {
            let description = "VimeoClient requestSuccess returned invalid/absent dictionary"
            
            assertionFailure(description)
            
            let error = NSError(domain: self.dynamicType.ErrorDomain, code: self.dynamicType.ErrorInvalidDictionary, userInfo: [NSLocalizedDescriptionKey: description])
            
            self.handleRequestFailure(request: request, task: task, error: error, completion: completion)
            
            return
        }
        
        // Deserialize the dictionary into a model object
        
        guard let mappingClass = ModelType.mappingClass
        else
        {
            let description = "VimeoClient no mapping class found"
            
            assertionFailure(description)
            
            let error = NSError(domain: self.dynamicType.ErrorDomain, code: self.dynamicType.ErrorNoMappingClass, userInfo: [NSLocalizedDescriptionKey: description])
            
            self.handleRequestFailure(request: request, task: task, error: error, completion: completion)
            
            return
        }
        
        let objectMapper = VIMObjectMapper()
        let modelKeyPath = request.modelKeyPath ?? ModelType.modelKeyPath
        objectMapper.addMappingClass(mappingClass, forKeypath: modelKeyPath ?? "")
        var mappedObject = objectMapper.applyMappingToJSON(responseDictionary)
        
        if let modelKeyPath = modelKeyPath
        {
            mappedObject = (mappedObject as? ResponseDictionary)?[modelKeyPath]
        }
        
        guard let modelObject = mappedObject as? ModelType
        else
        {
            let description = "VimeoClient couldn't map to ModelType"
            
            assertionFailure(description)
            
            let error = NSError(domain: self.dynamicType.ErrorDomain, code: self.dynamicType.ErrorMappingFailed, userInfo: [NSLocalizedDescriptionKey: description])
            
            self.handleRequestFailure(request: request, task: task, error: error, completion: completion)
            
            return
        }
        
        completion(result: .Success(result: Response<ModelType>(model: modelObject)))
    }
    
<<<<<<< HEAD
    private func handleRequestFailure<ModelType where ModelType: Mappable>(request request: Request<ModelType>, task: NSURLSessionDataTask?, error: NSError, completion: ResultCompletion<Response<ModelType>>.T)
=======
    private func handleRequestFailure<ModelType where ModelType: MappableResponse>(request request: Request<ModelType>, task: NSURLSessionDataTask?, error: NSError, completion: ResultCompletion<ModelType>.T)
>>>>>>> a539329b
    {
        if error.code == NSURLErrorCancelled
        {
            return
        }
        
        // TODO: Intercept errors globally [RH] (3/29/16)
        
        completion(result: .Failure(error: error))
    }
}<|MERGE_RESOLUTION|>--- conflicted
+++ resolved
@@ -87,12 +87,8 @@
     
     // MARK: - Request
     
-<<<<<<< HEAD
-    func request<ModelType where ModelType: Mappable>(request: Request<ModelType>, completion: ResultCompletion<Response<ModelType>>.T) -> RequestToken?
-=======
     // TODO: specify completion queue [RH] (3/30/16)
-    func request<ModelType where ModelType: MappableResponse>(request: Request<ModelType>, completion: ResultCompletion<ModelType>.T)
->>>>>>> a539329b
+    func request<ModelType: MappableResponse>(request: Request<ModelType>, completion: ResultCompletion<Response<ModelType>>.T) -> RequestToken?
     {
         let urlString = request.path
         let parameters = request.parameters
@@ -138,16 +134,10 @@
         return RequestToken(task: requestTask)
     }
     
-<<<<<<< HEAD
-    private func handleRequestSuccess<ModelType where ModelType: Mappable>(request request: Request<ModelType>, task: NSURLSessionDataTask, responseObject: AnyObject?, completion: ResultCompletion<Response<ModelType>>.T)
-    {
+    private func handleRequestSuccess<ModelType: MappableResponse>(request request: Request<ModelType>, task: NSURLSessionDataTask, responseObject: AnyObject?, completion: ResultCompletion<Response<ModelType>>.T)
+    {
+        // TODO: How do we handle responses where a nil 200 response is fine and expected, like watchlater? [RH] (3/30/16)
         guard let responseDictionary = responseObject as? ResponseDictionary
-=======
-    private func handleRequestSuccess<ModelType where ModelType: MappableResponse>(request request: Request<ModelType>, task: NSURLSessionDataTask, responseObject: AnyObject?, completion: ResultCompletion<ModelType>.T)
-    {
-        // TODO: How do we handle responses where a nil 200 response is fine and expected, like watchlater? [RH] (3/30/16)
-        guard let responseDictionary = responseObject as? [String: AnyObject]
->>>>>>> a539329b
         else
         {
             let description = "VimeoClient requestSuccess returned invalid/absent dictionary"
@@ -204,11 +194,7 @@
         completion(result: .Success(result: Response<ModelType>(model: modelObject)))
     }
     
-<<<<<<< HEAD
-    private func handleRequestFailure<ModelType where ModelType: Mappable>(request request: Request<ModelType>, task: NSURLSessionDataTask?, error: NSError, completion: ResultCompletion<Response<ModelType>>.T)
-=======
-    private func handleRequestFailure<ModelType where ModelType: MappableResponse>(request request: Request<ModelType>, task: NSURLSessionDataTask?, error: NSError, completion: ResultCompletion<ModelType>.T)
->>>>>>> a539329b
+    private func handleRequestFailure<ModelType: MappableResponse>(request request: Request<ModelType>, task: NSURLSessionDataTask?, error: NSError, completion: ResultCompletion<Response<ModelType>>.T)
     {
         if error.code == NSURLErrorCancelled
         {
