--- conflicted
+++ resolved
@@ -40,7 +40,7 @@
 
 public typealias AuthenticationRequest = Request<VIMAccount>
 
-public extension Request where ModelType: VIMAccountNew
+public extension Request where ModelType: VIMAccount
 {
     public static func clientCredentialsGrantRequest(scopes scopes: [Scope]) -> Request
     {
@@ -96,13 +96,20 @@
         return Request(method: .POST, path: AuthenticationPathUsers, parameters: parameters, cacheFetchPolicy: .NetworkOnly, shouldCacheResponse: false)
     }
     
-<<<<<<< HEAD
     public static func authorizePinCodeRequest(userCode userCode: String, deviceCode: String) -> Request
     {
         let parameters: VimeoClient.RequestParameters = [PinCodeKey: userCode,
                                                          DeviceCodeKey: deviceCode]
         
         return Request(method: .POST, path: AuthenticationPathPinCodeAuthorize, parameters: parameters, cacheFetchPolicy: .NetworkOnly, shouldCacheResponse: false)
+    }
+}
+
+extension Request where ModelType: VIMNullResponse
+{
+    public static func deleteTokensRequest() -> Request
+    {
+        return Request(method: .DELETE, path: AuthenticationPathTokens, retryPolicy: .TryThreeTimes)
     }
 }
 
@@ -128,12 +135,5 @@
                                                          ScopeKey: Scope.combine(scopes)]
         
         return Request(method: .POST, path: AuthenticationPathPinCode, parameters: parameters, cacheFetchPolicy: .NetworkOnly, shouldCacheResponse: false)
-=======
-    // MARK: - 
-    
-    public static func deleteTokensRequest() -> Request
-    {
-        return Request(method: .DELETE, path: AuthenticationPathTokens, retryPolicy: .TryThreeTimes)
->>>>>>> 8d0969d8
     }
 }