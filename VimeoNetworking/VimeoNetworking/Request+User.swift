//
//  Request+Me.swift
//  VimeoNetworkingExample-iOS
//
//  Created by Huebner, Rob on 3/22/16.
//  Copyright © 2016 Vimeo. All rights reserved.
//

import Foundation

<<<<<<< HEAD
/// `Request` that returns a `VIMUser`
public typealias UserRequest = Request<VIMUser>

/// `Request` that returns an array of `VIMUser` objects
=======
/// `Request` that returns a single `VIMUser`
public typealias UserRequest = Request<VIMUser>

/// `Request` that returns an array of `VIMUser`
>>>>>>> 785f391b
public typealias UserListRequest = Request<[VIMUser]>

public extension Request
{
    private static var MeUserURI: String { return "/me" }
    private static var FollowingPathFormat: String { return "%@/following" }
    private static var FollowersPathFormat: String { return "%@/followers" }
    private static var UsersPath: String { return "/users" }
    
    private static var NameKey: String { return "name" }
    private static var LocationKey: String { return "location" }
    private static var BioKey: String { return "bio" }
    private static var QueryKey: String { return "query" }
    
    /**
<<<<<<< HEAD
     GET the current authenticated `VIMUser`
     
     - returns: a constructed `Request`
=======
     Create a request to get the current user
     
     - returns: a new `Request`
>>>>>>> 785f391b
     */
    public static func getMeRequest() -> Request
    {
        return self.getUserRequest(userURI: self.MeUserURI)
    }
    
    /**
<<<<<<< HEAD
     GET the list of the users the current user is following
     
     - returns: a constructed `Request`
=======
     Create a request to get the current user's following list
     
     - returns: a new `Request`
>>>>>>> 785f391b
     */
    public static func getMeFollowingRequest() -> Request
    {
        return self.getUserFollowingRequest(userURI: self.MeUserURI)
    }
    
    /**
<<<<<<< HEAD
     GET a specified `VIMUser`
     
     - parameter userURI: the requested user URI
     
     - returns: a constructed `Request`
=======
     Create a request to get the current user's followers list
     
     - returns: a new `Request`
     */
    public static func getMeFollowersRequest() -> Request
    {
        return self.getUserFollowersRequest(userURI: self.MeUserURI)
    }
    
    /**
     Create a request to get a specific user
     
     - parameter userURI: the specific user's URI
     
     - returns: a new `Request`
>>>>>>> 785f391b
     */
    public static func getUserRequest(userURI userURI: String) -> Request
    {
        return Request(path: userURI)
    }
    
    /**
<<<<<<< HEAD
     GET a following list for a user
     
     - parameter userURI: the user's URI
     
     - returns: a constructed `Request`
=======
     Create a request to get a specific user's following list
     
     - parameter userURI: the specific user's URI
     
     - returns: a new `Request`
>>>>>>> 785f391b
     */
    public static func getUserFollowingRequest(userURI userURI: String) -> Request
    {
        return Request(path: String(format: self.FollowingPathFormat, userURI))
    }
    
    /**
     Create a request to get a specific user's followers list
     
     - parameter userURI: the specific user's URI
     
     - returns: a new `Request`
     */
    public static func getUserFollowersRequest(userURI userURI: String) -> Request
    {
        return Request(path: String(format: self.FollowersPathFormat, userURI))
    }
    
    // MARK: - Search
    
    /**
     Create a request to search for users
     
     - parameter query:       the string query to use for the search
     - parameter refinements: optionally, search refinement parameters to add to the query
     
     - returns: a new `Request`
     */
    public static func queryUsers(query query: String, refinements: VimeoClient.RequestParameters? = nil) -> Request
    {
        var parameters = refinements ?? [:]
        
        parameters[self.QueryKey] = query
        
        return Request(path: self.UsersPath, parameters: parameters)
    }
    
    // MARK: - Edit User
    
    /**
     Create a request to edit a user's metadata
     
     - parameter userURI:     the URI of the user to edit
     - parameter newName:     a new name, unchanged if nil
     - parameter newLocation: a new location, unchanged if nil
     - parameter newBio:      a new bio, unchanged if nil
     
     - returns: the new `Request`
     */
    public static func patchUser(userURI userURI: String, newName: String?, newLocation: String?, newBio: String?) -> Request
    {
        var parameters = VimeoClient.RequestParameters()
        
        if let newName = newName
        {
            parameters[self.NameKey] = newName
        }
        
        if let newLocation = newLocation
        {
            parameters[self.LocationKey] = newLocation
        }
        
        if let newBio = newBio
        {
            parameters[self.BioKey] = newBio
        }
        
        return Request(method: .PATCH, path: userURI, parameters: parameters)
    }
}<|MERGE_RESOLUTION|>--- conflicted
+++ resolved
@@ -8,17 +8,10 @@
 
 import Foundation
 
-<<<<<<< HEAD
-/// `Request` that returns a `VIMUser`
-public typealias UserRequest = Request<VIMUser>
-
-/// `Request` that returns an array of `VIMUser` objects
-=======
 /// `Request` that returns a single `VIMUser`
 public typealias UserRequest = Request<VIMUser>
 
 /// `Request` that returns an array of `VIMUser`
->>>>>>> 785f391b
 public typealias UserListRequest = Request<[VIMUser]>
 
 public extension Request
@@ -34,15 +27,9 @@
     private static var QueryKey: String { return "query" }
     
     /**
-<<<<<<< HEAD
-     GET the current authenticated `VIMUser`
-     
-     - returns: a constructed `Request`
-=======
      Create a request to get the current user
      
      - returns: a new `Request`
->>>>>>> 785f391b
      */
     public static func getMeRequest() -> Request
     {
@@ -50,15 +37,9 @@
     }
     
     /**
-<<<<<<< HEAD
-     GET the list of the users the current user is following
-     
-     - returns: a constructed `Request`
-=======
      Create a request to get the current user's following list
      
      - returns: a new `Request`
->>>>>>> 785f391b
      */
     public static func getMeFollowingRequest() -> Request
     {
@@ -66,13 +47,6 @@
     }
     
     /**
-<<<<<<< HEAD
-     GET a specified `VIMUser`
-     
-     - parameter userURI: the requested user URI
-     
-     - returns: a constructed `Request`
-=======
      Create a request to get the current user's followers list
      
      - returns: a new `Request`
@@ -88,7 +62,6 @@
      - parameter userURI: the specific user's URI
      
      - returns: a new `Request`
->>>>>>> 785f391b
      */
     public static func getUserRequest(userURI userURI: String) -> Request
     {
@@ -96,19 +69,11 @@
     }
     
     /**
-<<<<<<< HEAD
-     GET a following list for a user
-     
-     - parameter userURI: the user's URI
-     
-     - returns: a constructed `Request`
-=======
      Create a request to get a specific user's following list
      
      - parameter userURI: the specific user's URI
      
      - returns: a new `Request`
->>>>>>> 785f391b
      */
     public static func getUserFollowingRequest(userURI userURI: String) -> Request
     {
