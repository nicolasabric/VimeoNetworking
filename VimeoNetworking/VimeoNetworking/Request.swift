//
//  Request.swift
//  VimeoNetworkingExample-iOS
//
//  Created by Huebner, Rob on 3/22/16.
//  Copyright © 2016 Vimeo. All rights reserved.
//

import Foundation

public enum CacheFetchPolicy
{
    case CacheOnly
    case CacheThenNetwork
    case NetworkOnly
    case TryNetworkThenCache
    
    static func defaultPolicyForMethod(method: VimeoClient.Method) -> CacheFetchPolicy
    {
        switch method
        {
        case .GET:
            return .CacheThenNetwork
        case .DELETE, .PATCH, .POST, .PUT:
            return .NetworkOnly
        }
    }
}

public enum RetryPolicy
{
<<<<<<< HEAD
    case SingleAttempt
    case MultipleAttempts(attemptCount: Int)
    
    static func defaultPolicyForMethod(method: VimeoClient.Method) -> RetryPolicy
    {
        switch method
        {
        case .GET, .DELETE, .PATCH, .POST, .PUT:
            return .SingleAttempt
        }
    }
=======
    static let DefaultPolicy: RetryPolicy = .SingleAttempt
    static let TryThreeTimes: RetryPolicy = .MultipleAttempts(attemptCount: 3, initialDelay: 2.0)
    
    case SingleAttempt
    case MultipleAttempts(attemptCount: Int, initialDelay: NSTimeInterval)
>>>>>>> 242bf872
}

public struct Request<ModelType: MappableResponse>
{
    public let method: VimeoClient.Method
    public let path: String
    public let parameters: VimeoClient.RequestParameters?
    
    public let modelKeyPath: String?
    
    public var cacheFetchPolicy: CacheFetchPolicy
    public let shouldCacheResponse: Bool
    
    public var retryPolicy: RetryPolicy
    
    // MARK: -
    
    public init(method: VimeoClient.Method = .GET,
         path: String,
         parameters: VimeoClient.RequestParameters? = nil,
         modelKeyPath: String? = nil,
         cacheFetchPolicy: CacheFetchPolicy? = nil,
         shouldCacheResponse: Bool? = nil,
         retryPolicy: RetryPolicy? = nil)
    {
        self.method = method
        self.path = path
        self.parameters = parameters
        self.modelKeyPath = modelKeyPath
        self.cacheFetchPolicy = cacheFetchPolicy ?? CacheFetchPolicy.defaultPolicyForMethod(method)
        self.shouldCacheResponse = shouldCacheResponse ?? (method == .GET)
        self.retryPolicy = retryPolicy ?? RetryPolicy.defaultPolicyForMethod(method)
    }
}<|MERGE_RESOLUTION|>--- conflicted
+++ resolved
@@ -29,9 +29,8 @@
 
 public enum RetryPolicy
 {
-<<<<<<< HEAD
     case SingleAttempt
-    case MultipleAttempts(attemptCount: Int)
+    case MultipleAttempts(attemptCount: Int, initialDelay: NSTimeInterval)
     
     static func defaultPolicyForMethod(method: VimeoClient.Method) -> RetryPolicy
     {
@@ -41,13 +40,8 @@
             return .SingleAttempt
         }
     }
-=======
-    static let DefaultPolicy: RetryPolicy = .SingleAttempt
+    
     static let TryThreeTimes: RetryPolicy = .MultipleAttempts(attemptCount: 3, initialDelay: 2.0)
-    
-    case SingleAttempt
-    case MultipleAttempts(attemptCount: Int, initialDelay: NSTimeInterval)
->>>>>>> 242bf872
 }
 
 public struct Request<ModelType: MappableResponse>
